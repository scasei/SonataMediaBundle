--- conflicted
+++ resolved
@@ -50,13 +50,8 @@
             'new_on_update' => $options['new_on_update'],
         )));
 
-<<<<<<< HEAD
-        $builder->addEventListener(FormEvents::BIND, function (FormEvent $event) {
+        $builder->addEventListener(FormEvents::SUBMIT, function (FormEvent $event) {
             if ($event->getForm()->has('unlink') && $event->getForm()->get('unlink')->getData()) {
-=======
-        $builder->addEventListener(FormEvents::SUBMIT, function (FormEvent $event) {
-            if ($event->getForm()->get('unlink')->getData()) {
->>>>>>> b5d2dfa9
                 $event->setData(null);
             }
         });
