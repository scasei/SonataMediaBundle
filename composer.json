{
    "name": "sonata-project/media-bundle",
    "type": "symfony-bundle",
    "description": "Symfony SonataMediaBundle",
    "keywords": ["media", "sonata", "youtube", "dailymotion", "vimeo", "pdf", "file", "upload"],
    "homepage": "https://sonata-project.org/bundles/media",
    "license": "MIT",
    "authors": [
        {
            "name": "Thomas Rabaix",
            "email": "thomas.rabaix@sonata-project.org",
            "homepage": "https://sonata-project.org"
        },
        {
            "name": "Sonata Community",
            "homepage": "https://github.com/sonata-project/SonataMediaBundle/contributors"
        }
    ],
    "require": {
        "php": "^5.3 || ^7.0",
        "imagine/imagine": "^0.6",
        "jms/serializer-bundle": "^0.13 || ^1.0",
        "knplabs/gaufrette": "^0.1.6 || ^0.2",
        "kriswallsmith/buzz": "^0.15",
        "sonata-project/core-bundle": "^3.2",
        "sonata-project/doctrine-extensions": "^1.0",
        "sonata-project/easy-extends-bundle": "^2.1",
        "sonata-project/notification-bundle": "^3.0",
        "symfony/config": "^2.8 || ^3.0",
        "symfony/console": "^2.8 || ^3.0",
        "symfony/dependency-injection": "^2.8 || ^3.0",
        "symfony/event-dispatcher": "^2.8 || ^3.0",
        "symfony/filesystem": "^2.8 || ^3.0",
        "symfony/finder": "^2.8 || ^3.0",
        "symfony/form": "^2.8 || ^3.0",
        "symfony/http-foundation": "^2.8 || ^3.0",
        "symfony/http-kernel": "^2.8 || ^3.0",
        "symfony/options-resolver": "^2.8 || ^3.0",
        "symfony/routing": "^2.8 || ^3.0",
        "symfony/security":"^2.8 || ^3.0",
        "symfony/templating":"^2.8 || ^3.0",
        "symfony/translation": "^2.8 || ^3.0",
        "symfony/validator": "^2.8 || ^3.0",
        "twig/twig": "^1.28 || ^2.0"
    },
    "require-dev": {
        "amazonwebservices/aws-sdk-for-php": "^1.5",
        "aws/aws-sdk-php": "^2.7",
        "friendsofsymfony/rest-bundle": "^1.7.4 || ^2.0",
        "jackalope/jackalope-doctrine-dbal": "^1.1",
        "nelmio/api-doc-bundle": "^2.11",
        "sllh/php-cs-fixer-styleci-bridge": "^2.0",
        "sonata-project/admin-bundle": "^3.11",
        "sonata-project/block-bundle": "^3.2",
        "sonata-project/datagrid-bundle": "^2.2.1",
        "sonata-project/doctrine-orm-admin-bundle": "^3.0",
        "sonata-project/formatter-bundle": "^3.2",
        "sonata-project/seo-bundle": "^2.1",
        "symfony/phpunit-bridge": "^2.7 || ^3.0"
    },
    "suggest": {
        "liip/imagine-bundle": "^0.9",
        "rackspace/php-opencloud": "^1.6",
        "sonata-project/classification-bundle": "If you want to categorize your media items.",
        "sonata-project/doctrine-orm-admin-bundle": "^3.0",
        "sonata-project/seo-bundle": "^2.1",
        "tilleuls/ckeditor-sonata-media-bundle": "^1.0"
    },
    "conflict": {
        "friendsofsymfony/rest-bundle": "<1.7.4 || >=3.0",
        "jms/serializer": "<0.13",
        "sonata-project/block-bundle": "<3.1.1 || >=4.0",
<<<<<<< HEAD
        "sonata-project/classification-bundle": "<3.0 || >=5.0",
=======
        "sonata-project/classification-bundle": "<3.0 || >= 5.0",
        "sonata-project/formatter-bundle": "<3.2",
>>>>>>> 51897639
        "sonata-project/seo-bundle": "<2.1 || >=3.0"
    },
    "autoload": {
        "psr-4": { "Sonata\\MediaBundle\\": "" },
        "exclude-from-classmap": [
            "Tests/"
        ]
    },
    "autoload-dev": {
        "psr-4": {
            "Sonata\\MediaBundle\\Tests\\": "Tests/",
            "Sonata\\ClassificationBundle\\": "Tests/fixtures/SonataClassificationBundle"
        }
    },
    "config": {
        "sort-packages": true
    },
    "extra": {
        "branch-alias": {
            "dev-master": "4.x-dev"
        }
    }
}<|MERGE_RESOLUTION|>--- conflicted
+++ resolved
@@ -70,12 +70,8 @@
         "friendsofsymfony/rest-bundle": "<1.7.4 || >=3.0",
         "jms/serializer": "<0.13",
         "sonata-project/block-bundle": "<3.1.1 || >=4.0",
-<<<<<<< HEAD
         "sonata-project/classification-bundle": "<3.0 || >=5.0",
-=======
-        "sonata-project/classification-bundle": "<3.0 || >= 5.0",
         "sonata-project/formatter-bundle": "<3.2",
->>>>>>> 51897639
         "sonata-project/seo-bundle": "<2.1 || >=3.0"
     },
     "autoload": {
