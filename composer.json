--- conflicted
+++ resolved
@@ -74,11 +74,7 @@
         "friendsofsymfony/rest-bundle": "^2.1",
         "jackalope/jackalope-doctrine-dbal": "^1.1",
         "liip/imagine-bundle": "^1.9",
-<<<<<<< HEAD
-        "matthiasnoback/symfony-dependency-injection-test": "^3.0",
-=======
         "matthiasnoback/symfony-dependency-injection-test": "^3.1",
->>>>>>> fdae9b68
         "nelmio/api-doc-bundle": "^2.11",
         "sonata-project/admin-bundle": "^3.31",
         "sonata-project/block-bundle": "^3.14",
@@ -87,11 +83,7 @@
         "sonata-project/formatter-bundle": "^3.4 || ^4.0",
         "sonata-project/notification-bundle": "^3.3",
         "sonata-project/seo-bundle": "^2.5",
-<<<<<<< HEAD
-        "symfony/phpunit-bridge": "^4.1.8",
-=======
         "symfony/phpunit-bridge": "^4.2",
->>>>>>> fdae9b68
         "symfony/security-csrf": "^2.8 || ^3.2 || ^4.0"
     },
     "suggest": {
