{
    "name": "sonata-project/media-bundle",
    "type": "symfony-bundle",
    "description": "Symfony SonataMediaBundle",
    "keywords": ["media", "sonata", "youtube", "dailymotion", "vimeo", "pdf", "file", "upload"],
    "homepage": "https://sonata-project.org/bundles/media",
    "license": "MIT",
    "authors": [
        {
            "name": "Thomas Rabaix",
            "email": "thomas.rabaix@sonata-project.org",
            "homepage": "https://sonata-project.org"
        },
        {
            "name": "Sonata Community",
            "homepage": "https://github.com/sonata-project/SonataMediaBundle/contributors"
        }
    ],
    "require": {
        "php": "^5.3 || ^7.0",
        "symfony/config": "^2.3.9 || ^3.0",
        "symfony/console": "^2.3 || ^3.0",
        "symfony/dependency-injection": "^2.3.3 || ^3.0",
        "symfony/event-dispatcher": "^2.3 || ^3.0",
        "symfony/filesystem": "^2.3 || ^3.0",
        "symfony/finder": "^2.3 || ^3.0",
        "symfony/form": "^2.3.5 || ^3.0",
        "symfony/http-foundation": "^2.3 || ^3.0",
        "symfony/http-kernel": "^2.3 || ^3.0",
        "symfony/options-resolver": "^2.3 || ^3.0",
        "symfony/routing": "^2.3 || ^3.0",
        "symfony/security":"^2.3 || ^3.0",
        "symfony/templating":"^2.3 || ^3.0",
        "symfony/translation": "^2.3 || ^3.0",
        "symfony/validator": "^2.3 || ^3.0",
        "sonata-project/core-bundle": "^3.0",
        "sonata-project/notification-bundle": "^3.0",
        "sonata-project/easy-extends-bundle": "^2.1",
        "sonata-project/doctrine-extensions": "^1.0",
        "knplabs/gaufrette": "^0.1.6",
        "imagine/imagine": "^0.6",
        "kriswallsmith/buzz": "^0.15",
        "jms/serializer-bundle": "^0.13 || ^1.0",
        "sonata-project/intl-bundle": "^2.2"
    },
    "require-dev": {
        "sonata-project/doctrine-orm-admin-bundle": "^3.0",
        "sonata-project/admin-bundle": "^3.1",
        "sonata-project/formatter-bundle": "^3.0",
        "sonata-project/datagrid-bundle": "^2.2",
        "sonata-project/block-bundle": "^3.1.1",
        "sonata-project/seo-bundle": "^2.0",
        "aws/aws-sdk-php": "^2.7",
        "jackalope/jackalope-doctrine-dbal": "^1.1",
        "symfony/phpunit-bridge": "^2.7 || ^3.0",
        "friendsofsymfony/rest-bundle": "^1.7.4 || ^2.0",
        "nelmio/api-doc-bundle": "^2.11",
        "sllh/php-cs-fixer-styleci-bridge": "^2.0"
    },
    "suggest": {
        "sonata-project/classification-bundle": "If you want to categorize your media items.",
        "sonata-project/doctrine-orm-admin-bundle": "^3.0",
        "liip/imagine-bundle": "^0.9",
        "rackspace/php-opencloud": "^1.6",
        "sonata-project/seo-bundle": "^2.0",
        "tilleuls/ckeditor-sonata-media-bundle": "^1.0"
    },
    "conflict": {
        "friendsofsymfony/rest-bundle": "<1.7.4 || >=3.0",
        "jms/serializer": "<0.13",
        "sonata-project/seo-bundle": "<2.0 || >=3.0",
<<<<<<< HEAD
        "sonata-project/classification-bundle": "<3.0 || >=5.0",
=======
>>>>>>> 61558c8f
        "sonata-project/block-bundle": "<3.1.1 || >=4.0"
    },
    "autoload": {
        "psr-4": { "Sonata\\MediaBundle\\": "" },
        "exclude-from-classmap": [
            "Tests/"
        ]
    },
    "autoload-dev": {
<<<<<<< HEAD
        "psr-4": {
            "Sonata\\MediaBundle\\Tests\\": "Tests/",
            "Sonata\\ClassificationBundle\\": "Tests/fixtures/SonataClassificationBundle"
        }
=======
        "psr-4": { "Sonata\\MediaBundle\\Tests\\": "Tests/" }
>>>>>>> 61558c8f
    },
    "extra": {
        "branch-alias": {
            "dev-master": "4.x-dev"
        }
    }
}<|MERGE_RESOLUTION|>--- conflicted
+++ resolved
@@ -68,12 +68,9 @@
     "conflict": {
         "friendsofsymfony/rest-bundle": "<1.7.4 || >=3.0",
         "jms/serializer": "<0.13",
-        "sonata-project/seo-bundle": "<2.0 || >=3.0",
-<<<<<<< HEAD
+        "sonata-project/block-bundle": "<3.1.1 || >=4.0",
         "sonata-project/classification-bundle": "<3.0 || >=5.0",
-=======
->>>>>>> 61558c8f
-        "sonata-project/block-bundle": "<3.1.1 || >=4.0"
+        "sonata-project/seo-bundle": "<2.0 || >=3.0"
     },
     "autoload": {
         "psr-4": { "Sonata\\MediaBundle\\": "" },
@@ -82,14 +79,10 @@
         ]
     },
     "autoload-dev": {
-<<<<<<< HEAD
         "psr-4": {
             "Sonata\\MediaBundle\\Tests\\": "Tests/",
             "Sonata\\ClassificationBundle\\": "Tests/fixtures/SonataClassificationBundle"
         }
-=======
-        "psr-4": { "Sonata\\MediaBundle\\Tests\\": "Tests/" }
->>>>>>> 61558c8f
     },
     "extra": {
         "branch-alias": {
