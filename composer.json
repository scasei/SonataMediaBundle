--- conflicted
+++ resolved
@@ -26,12 +26,8 @@
         }
     ],
     "require": {
-<<<<<<< HEAD
         "php": "^7.1",
-=======
-        "php": "^5.6 || ^7.0",
         "guzzlehttp/psr7": "^1.0",
->>>>>>> 36b9f311
         "imagine/imagine": "^0.6 || ^0.7",
         "jms/serializer-bundle": "^0.13 || ^1.0 || ^2.0",
         "knplabs/gaufrette": "^0.1.6 || ^0.2 || ^0.3",
