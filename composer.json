--- conflicted
+++ resolved
@@ -17,9 +17,8 @@
         }
     ],
     "require": {
-<<<<<<< HEAD
         "symfony/framework-bundle": "~2.3",
-        "sonata-project/core-bundle": "~2.2",
+        "sonata-project/core-bundle": "^2.3.1",
         "sonata-project/notification-bundle": "~2.2",
         "sonata-project/easy-extends-bundle": "~2.1",
         "sonata-project/doctrine-extensions": "~1.0",
@@ -27,44 +26,21 @@
         "knplabs/gaufrette": "^0.1.6",
         "imagine/imagine": "~0.3",
         "kriswallsmith/buzz": "~0.6",
-=======
-        "symfony/symfony": "~2.3",
-        "sonata-project/core-bundle": "^2.2.6",
-        "sonata-project/notification-bundle": "~2.2",
-        "sonata-project/easy-extends-bundle": "~2.1",
-        "sonata-project/doctrine-extensions": "~1.0",
-        "knplabs/gaufrette": ">=0.1.4",
-        "imagine/Imagine": "~0.3",
-        "kriswallsmith/buzz": "0.*",
->>>>>>> 15a251e7
         "friendsofsymfony/rest-bundle": "~1.1",
         "jms/serializer-bundle": "~0.11|~1.0",
         "nelmio/api-doc-bundle": "~2.4",
         "sonata-project/intl-bundle": "~2.2"
     },
     "require-dev": {
-<<<<<<< HEAD
         "sonata-project/doctrine-orm-admin-bundle": "~2.3",
         "sonata-project/admin-bundle": "~2.3",
         "sonata-project/formatter-bundle": "~2.2",
-        "sonata-project/core-bundle": "~2.3,>=2.3.1",
         "sonata-project/datagrid-bundle": "~2.2",
         "sonata-project/seo-bundle": "^1.1.5",
         "aws/aws-sdk-php": "~2.7",
         "doctrine/mongodb-odm": "~1.0",
         "jackalope/jackalope-doctrine-dbal": "~1.1",
-        "symfony/phpunit-bridge": "~2.7|~3.0",
-        "fabpot/php-cs-fixer": "~0.1|~1.0"
-=======
-        "sonata-project/doctrine-orm-admin-bundle": "~2.3@dev",
-        "sonata-project/admin-bundle": "~2.3,<2.4",
-        "sonata-project/formatter-bundle": "~2.2@dev",
-        "amazonwebservices/aws-sdk-for-php": "~1.5",
-        "sonata-project/seo-bundle": "~1.1",
-        "doctrine/mongodb-odm": "~1.0@dev",
-        "jackalope/jackalope-doctrine-dbal": "~1.1",
         "symfony/phpunit-bridge": "~2.7|~3.0"
->>>>>>> 15a251e7
     },
     "suggest": {
         "sonata-project/doctrine-orm-admin-bundle": "~2.3",
@@ -74,17 +50,12 @@
         "tilleuls/ckeditor-sonata-mediabundle": "~1.0"
     },
     "conflict": {
-<<<<<<< HEAD
-        "jms/serializer": "<0.13"
-    },
-    "minimum-stability": "dev",
-    "prefer-stable": true,
-=======
         "jms/serializer": "<0.13",
         "sonata-project/seo-bundle": "<1.1.5",
         "sonata-project/block-bundle": "<2.2.8"
     },
->>>>>>> 15a251e7
+    "minimum-stability": "dev",
+    "prefer-stable": true,
     "autoload": {
         "psr-4": { "Sonata\\MediaBundle\\": "" }
     },
