{
    "name": "sonata-project/media-bundle",
    "type": "symfony-bundle",
    "description": "Symfony SonataMediaBundle",
    "keywords": ["media", "sonata", "youtube", "dailymotion", "vimeo", "pdf", "file", "upload"],
    "homepage": "https://sonata-project.org/bundles/media",
    "license": "MIT",
    "authors": [
        {
            "name": "Thomas Rabaix",
            "email": "thomas.rabaix@sonata-project.org",
            "homepage": "https://sonata-project.org"
        },
        {
            "name": "Sonata Community",
            "homepage": "https://github.com/sonata-project/SonataMediaBundle/contributors"
        }
    ],
    "require": {
        "symfony/framework-bundle": "~2.3",
        "sonata-project/core-bundle": "~2.2",
        "sonata-project/notification-bundle": "~2.2",
        "sonata-project/easy-extends-bundle": "~2.1",
        "sonata-project/doctrine-extensions": "~1.0",
        "sonata-project/classification-bundle": "~2.3",
        "knplabs/gaufrette": "^0.1.6",
        "imagine/imagine": "~0.3",
        "kriswallsmith/buzz": "~0.6",
        "friendsofsymfony/rest-bundle": "~1.1",
<<<<<<< HEAD
        "jms/serializer-bundle": "~0.11",
        "jms/serializer": "~0.13",
=======
        "jms/serializer-bundle": "~0.11|~1.0",
>>>>>>> 7fe09499
        "nelmio/api-doc-bundle": "~2.4",
        "sonata-project/intl-bundle": "~2.2"
    },
    "require-dev": {
        "sonata-project/doctrine-orm-admin-bundle": "~2.3",
        "sonata-project/admin-bundle": "~2.3",
        "sonata-project/formatter-bundle": "~2.2",
        "sonata-project/core-bundle": "~2.3,>=2.3.1",
        "sonata-project/datagrid-bundle": "~2.2",
        "sonata-project/seo-bundle": "^1.1.5",
        "aws/aws-sdk-php": "~2.7",
        "doctrine/mongodb-odm": "~1.0",
        "jackalope/jackalope-doctrine-dbal": "~1.1",
        "symfony/phpunit-bridge": "~2.7|~3.0",
        "fabpot/php-cs-fixer": "~0.1|~1.0"
    },
    "suggest": {
        "sonata-project/doctrine-orm-admin-bundle": "~2.3",
        "liip/imagine-bundle": "~0.9",
        "rackspace/php-opencloud": "~1.6",
        "sonata-project/seo-bundle": "^1.1.5",
        "tilleuls/ckeditor-sonata-mediabundle": "~1.0"
    },
    "minimum-stability": "dev",
    "prefer-stable": true,
    "autoload": {
        "psr-4": { "Sonata\\MediaBundle\\": "" }
    },
    "extra": {
        "branch-alias": {
            "dev-master": "2.4.x-dev"
        }
    }
}<|MERGE_RESOLUTION|>--- conflicted
+++ resolved
@@ -27,12 +27,7 @@
         "imagine/imagine": "~0.3",
         "kriswallsmith/buzz": "~0.6",
         "friendsofsymfony/rest-bundle": "~1.1",
-<<<<<<< HEAD
-        "jms/serializer-bundle": "~0.11",
-        "jms/serializer": "~0.13",
-=======
         "jms/serializer-bundle": "~0.11|~1.0",
->>>>>>> 7fe09499
         "nelmio/api-doc-bundle": "~2.4",
         "sonata-project/intl-bundle": "~2.2"
     },
@@ -56,6 +51,9 @@
         "sonata-project/seo-bundle": "^1.1.5",
         "tilleuls/ckeditor-sonata-mediabundle": "~1.0"
     },
+    "conflict": {
+        "jms/serializer": "<0.13"
+    },
     "minimum-stability": "dev",
     "prefer-stable": true,
     "autoload": {
