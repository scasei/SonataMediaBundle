--- conflicted
+++ resolved
@@ -173,13 +173,6 @@
                     'required' => false,
                     'label' => 'form.label_start_paused',
                 )),
-<<<<<<< HEAD
-=======
-                array('wrap', $checkboxType, array(
-                    'required' => false,
-                    'label' => 'form.label_wrap',
-                )),
->>>>>>> 41604a72
             ),
             'translation_domain' => 'SonataMediaBundle',
         ));
