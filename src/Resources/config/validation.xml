--- conflicted
+++ resolved
@@ -2,12 +2,7 @@
 <constraint-mapping xmlns="http://symfony.com/schema/dic/constraint-mapping" xmlns:xsi="http://www.w3.org/2001/XMLSchema-instance" xsi:schemaLocation="http://symfony.com/schema/dic/constraint-mapping         http://symfony.com/schema/dic/services/constraint-mapping-1.0.xsd">
     <class name="Sonata\MediaBundle\Model\Media">
         <constraint name="Callback">isStatusErroneous</constraint>
-<<<<<<< HEAD
-        <constraint name="Sonata\CoreBundle\Validator\Constraints\InlineConstraint">
-=======
-        -->
         <constraint name="Sonata\Form\Validator\Constraints\InlineConstraint">
->>>>>>> fdae9b68
             <option name="service">sonata.media.pool</option>
             <option name="method">validate</option>
         </constraint>
