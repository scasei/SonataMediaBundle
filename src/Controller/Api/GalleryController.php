<?php

declare(strict_types=1);

/*
 * This file is part of the Sonata Project package.
 *
 * (c) Thomas Rabaix <thomas.rabaix@sonata-project.org>
 *
 * For the full copyright and license information, please view the LICENSE
 * file that was distributed with this source code.
 */

namespace Sonata\MediaBundle\Controller\Api;

use FOS\RestBundle\Context\Context;
use FOS\RestBundle\Controller\Annotations\QueryParam;
use FOS\RestBundle\Controller\Annotations\View;
use FOS\RestBundle\Request\ParamFetcherInterface;
use FOS\RestBundle\View\View as FOSRestView;
use Nelmio\ApiDocBundle\Annotation\ApiDoc;
use Sonata\DatagridBundle\Pager\PagerInterface;
use Sonata\MediaBundle\Model\GalleryInterface;
use Sonata\MediaBundle\Model\GalleryItemInterface;
use Sonata\MediaBundle\Model\GalleryManagerInterface;
use Sonata\MediaBundle\Model\MediaInterface;
use Sonata\MediaBundle\Model\MediaManagerInterface;
use Symfony\Component\Form\FormFactoryInterface;
use Symfony\Component\Form\FormInterface;
use Symfony\Component\HttpFoundation\Request;
use Symfony\Component\HttpKernel\Exception\NotFoundHttpException;

/**
 * @author Hugo Briand <briand@ekino.com>
 */
class GalleryController
{
    /**
     * @var GalleryManagerInterface
     */
    protected $galleryManager;

    /**
     * @var MediaManagerInterface
     */
    protected $mediaManager;

    /**
     * @var FormFactoryInterface
     */
    protected $formFactory;

    /**
     * @var string
     */
    protected $galleryItemClass;

    /**
     * Constructor.
     *
     * @param GalleryManagerInterface $galleryManager
     * @param MediaManagerInterface   $mediaManager
     * @param FormFactoryInterface    $formFactory
     * @param string                  $galleryItemClass
     */
    public function __construct(GalleryManagerInterface $galleryManager, MediaManagerInterface $mediaManager, FormFactoryInterface $formFactory, $galleryItemClass)
    {
        $this->galleryManager = $galleryManager;
        $this->mediaManager = $mediaManager;
        $this->formFactory = $formFactory;
        $this->galleryItemClass = $galleryItemClass;
    }

    /**
     * Retrieves the list of galleries (paginated).
     *
     * @ApiDoc(
     *  resource=true,
     *  output={"class"="Sonata\DatagridBundle\Pager\PagerInterface", "groups"={"sonata_api_read"}}
     * )
     *
     * @QueryParam(
     *     name="page",
     *     requirements="\d+",
     *     default="1",
     *     description="Page for gallery list pagination"
     * )
     * @QueryParam(
     *     name="count",
     *     requirements="\d+",
     *     default="10",
     *     description="Number of galleries by page"
     * )
     * @QueryParam(
     *     name="enabled",
     *     requirements="0|1",
     *     nullable=true,
     *     strict=true,
     *     description="Enabled/Disabled galleries filter"
     * )
     * @QueryParam(
     *     name="orderBy",
     *     map=true,
     *     requirements="ASC|DESC",
     *     nullable=true,
     *     strict=true,
     *     description="Order by array (key is field, value is direction)"
     * )
     *
     * @View(serializerGroups={"sonata_api_read"}, serializerEnableMaxDepthChecks=true)
     *
     * @param ParamFetcherInterface $paramFetcher
     *
     * @return PagerInterface
     */
    public function getGalleriesAction(ParamFetcherInterface $paramFetcher)
    {
        $supportedCriteria = [
            'enabled' => '',
        ];

        $page = $paramFetcher->get('page');
        $limit = $paramFetcher->get('count');
        $sort = $paramFetcher->get('orderBy');
        $criteria = array_intersect_key($paramFetcher->all(), $supportedCriteria);

        foreach ($criteria as $key => $value) {
            if (null === $value) {
                unset($criteria[$key]);
            }
        }

        if (!$sort) {
            $sort = [];
        } elseif (!\is_array($sort)) {
            $sort = [$sort => 'asc'];
        }

        return $this->getGalleryManager()->getPager($criteria, $page, $limit, $sort);
    }

    /**
     * Retrieves a specific gallery.
     *
     * @ApiDoc(
     *  requirements={
     *      {"name"="id", "dataType"="integer", "requirement"="\d+", "description"="gallery id"}
     *  },
     *  output={"class"="sonata_media_api_form_gallery", "groups"={"sonata_api_read"}},
     *  statusCodes={
     *      200="Returned when successful",
     *      404="Returned when gallery is not found"
     *  }
     * )
     *
     * @View(serializerGroups={"sonata_api_read"}, serializerEnableMaxDepthChecks=true)
     *
     * @param $id
     *
     * @return GalleryInterface
     */
    public function getGalleryAction($id)
    {
        return $this->getGallery($id);
    }

    /**
     * Retrieves the medias of specified gallery.
     *
     * @ApiDoc(
     *  requirements={
     *      {"name"="id", "dataType"="integer", "requirement"="\d+", "description"="gallery id"}
     *  },
     *  output={"class"="Sonata\MediaBundle\Model\Media", "groups"={"sonata_api_read"}},
     *  statusCodes={
     *      200="Returned when successful",
     *      404="Returned when gallery is not found"
     *  }
     * )
     *
     * @View(serializerGroups={"sonata_api_read"}, serializerEnableMaxDepthChecks=true)
     *
     * @param $id
     *
     * @return MediaInterface[]
     */
    public function getGalleryMediasAction($id)
    {
        $galleryItems = $this->getGallery($id)->getGalleryItems();

        $media = [];
        foreach ($galleryItems as $galleryItem) {
            $media[] = $galleryItem->getMedia();
        }

        return $media;
    }

    /**
     * Retrieves the gallery items of specified gallery.
     *
     * @ApiDoc(
     *  requirements={
     *      {"name"="id", "dataType"="integer", "requirement"="\d+", "description"="gallery id"}
     *  },
     *  output={"class"="Sonata\MediaBundle\Model\GalleryItem", "groups"={"sonata_api_read"}},
     *  statusCodes={
     *      200="Returned when successful",
     *      404="Returned when gallery is not found"
     *  }
     * )
     *
     * @View(serializerGroups={"sonata_api_read"}, serializerEnableMaxDepthChecks=true)
     *
     * @param $id
     *
     * @return GalleryItemInterface[]
     */
    public function getGalleryGalleryItemAction($id)
    {
        return $this->getGallery($id)->getGalleryItems();
    }

    /**
     * Adds a gallery.
     *
     * @ApiDoc(
     *  input={"class"="sonata_media_api_form_gallery", "name"="", "groups"={"sonata_api_write"}},
     *  output={"class"="sonata_media_api_form_gallery", "groups"={"sonata_api_read"}},
     *  statusCodes={
     *      200="Returned when successful",
     *      400="Returned when an error has occurred while gallery creation",
     *  }
     * )
     *
     * @param Request $request A Symfony request
     *
     * @throws NotFoundHttpException
     *
     * @return GalleryInterface
     */
    public function postGalleryAction(Request $request)
    {
        return $this->handleWriteGallery($request);
    }

    /**
     * Updates a gallery.
     *
     * @ApiDoc(
     *  requirements={
     *      {"name"="id", "dataType"="integer", "requirement"="\d+", "description"="gallery identifier"}
     *  },
     *  input={"class"="sonata_media_api_form_gallery", "name"="", "groups"={"sonata_api_write"}},
     *  output={"class"="sonata_media_api_form_gallery", "groups"={"sonata_api_read"}},
     *  statusCodes={
     *      200="Returned when successful",
     *      400="Returned when an error has occurred while gallery creation",
     *      404="Returned when unable to find gallery"
     *  }
     * )
     *
     * @param int     $id      User id
     * @param Request $request A Symfony request
     *
     * @throws NotFoundHttpException
     *
     * @return GalleryInterface
     */
    public function putGalleryAction($id, Request $request)
    {
        return $this->handleWriteGallery($request, $id);
    }

    /**
     * Adds a media to a gallery.
     *
     * @ApiDoc(
     *  requirements={
     *      {"name"="galleryId", "dataType"="integer", "requirement"="\d+", "description"="gallery identifier"},
     *      {"name"="mediaId", "dataType"="integer", "requirement"="\d+", "description"="media identifier"}
     *  },
     *  input={"class"="sonata_media_api_form_gallery_item", "name"="", "groups"={"sonata_api_write"}},
     *  output={"class"="sonata_media_api_form_gallery", "groups"={"sonata_api_read"}},
     *  statusCodes={
     *      200="Returned when successful",
     *      400="Returned when an error has occurred while gallery/media attachment",
     *  }
     * )
     *
     * @param int     $galleryId A gallery identifier
     * @param int     $mediaId   A media identifier
     * @param Request $request   A Symfony request
     *
     * @throws NotFoundHttpException
     *
     * @return GalleryInterface
     */
    public function postGalleryMediaGalleryItemAction($galleryId, $mediaId, Request $request)
    {
        $gallery = $this->getGallery($galleryId);
        $media = $this->getMedia($mediaId);

<<<<<<< HEAD
        foreach ($gallery->getGalleryItems() as $galleryItem) {
            if ($galleryItem->getMedia()->getId() == $media->getId()) {
=======
        foreach ($gallery->getGalleryHasMedias() as $galleryHasMedia) {
            if ($galleryHasMedia->getMedia()->getId() === $media->getId()) {
>>>>>>> efa46872
                return FOSRestView::create([
                    'error' => sprintf('Gallery "%s" already has media "%s"', $galleryId, $mediaId),
                ], 400);
            }
        }

        return $this->handleWriteGalleryItem($gallery, $media, null, $request);
    }

    /**
     * Updates a media to a gallery.
     *
     * @ApiDoc(
     *  requirements={
     *      {"name"="galleryId", "dataType"="integer", "requirement"="\d+", "description"="gallery identifier"},
     *      {"name"="mediaId", "dataType"="integer", "requirement"="\d+", "description"="media identifier"}
     *  },
     *  input={"class"="sonata_media_api_form_gallery_item", "name"="", "groups"={"sonata_api_write"}},
     *  output={"class"="sonata_media_api_form_gallery", "groups"={"sonata_api_read"}},
     *  statusCodes={
     *      200="Returned when successful",
     *      404="Returned when an error if media cannot be found in gallery",
     *  }
     * )
     *
     * @param int     $galleryId A gallery identifier
     * @param int     $mediaId   A media identifier
     * @param Request $request   A Symfony request
     *
     * @throws NotFoundHttpException
     *
     * @return GalleryInterface
     */
    public function putGalleryMediaGalleryItemAction($galleryId, $mediaId, Request $request)
    {
        $gallery = $this->getGallery($galleryId);
        $media = $this->getMedia($mediaId);

<<<<<<< HEAD
        foreach ($gallery->getGalleryItems() as $galleryItem) {
            if ($galleryItem->getMedia()->getId() == $media->getId()) {
                return $this->handleWriteGalleryItem($gallery, $media, $galleryItem, $request);
=======
        foreach ($gallery->getGalleryHasMedias() as $galleryHasMedia) {
            if ($galleryHasMedia->getMedia()->getId() === $media->getId()) {
                return $this->handleWriteGalleryhasmedia($gallery, $media, $galleryHasMedia, $request);
>>>>>>> efa46872
            }
        }

        throw new NotFoundHttpException(sprintf('Gallery "%s" does not have media "%s"', $galleryId, $mediaId));
    }

    /**
     * Deletes a media association to a gallery.
     *
     * @ApiDoc(
     *  requirements={
     *      {"name"="galleryId", "dataType"="integer", "requirement"="\d+", "description"="gallery identifier"},
     *      {"name"="mediaId", "dataType"="integer", "requirement"="\d+", "description"="media identifier"}
     *  },
     *  statusCodes={
     *      200="Returned when media is successfully deleted from gallery",
     *      400="Returned when an error has occurred while media deletion of gallery",
     *      404="Returned when unable to find gallery or media"
     *  }
     * )
     *
     * @param int $galleryId A gallery identifier
     * @param int $mediaId   A media identifier
     *
     * @throws NotFoundHttpException
     *
     * @return View
     */
    public function deleteGalleryMediaGalleryItemAction($galleryId, $mediaId)
    {
        $gallery = $this->getGallery($galleryId);
        $media = $this->getMedia($mediaId);

<<<<<<< HEAD
        foreach ($gallery->getGalleryItems() as $key => $galleryItem) {
            if ($galleryItem->getMedia()->getId() == $media->getId()) {
                $gallery->getGalleryItems()->remove($key);
=======
        foreach ($gallery->getGalleryHasMedias() as $key => $galleryHasMedia) {
            if ($galleryHasMedia->getMedia()->getId() === $media->getId()) {
                $gallery->getGalleryHasMedias()->remove($key);
>>>>>>> efa46872
                $this->getGalleryManager()->save($gallery);

                return ['deleted' => true];
            }
        }

        return FOSRestView::create([
            'error' => sprintf('Gallery "%s" does not have media "%s" associated', $galleryId, $mediaId),
        ], 400);
    }

    /**
     * Deletes a gallery.
     *
     * @ApiDoc(
     *  requirements={
     *      {"name"="id", "dataType"="integer", "requirement"="\d+", "description"="gallery identifier"}
     *  },
     *  statusCodes={
     *      200="Returned when gallery is successfully deleted",
     *      400="Returned when an error has occurred while gallery deletion",
     *      404="Returned when unable to find gallery"
     *  }
     * )
     *
     * @param int $id A Gallery identifier
     *
     * @throws NotFoundHttpException
     *
     * @return View
     */
    public function deleteGalleryAction($id)
    {
        $gallery = $this->getGallery($id);

        $this->galleryManager->delete($gallery);

        return ['deleted' => true];
    }

    /**
     * Write a GalleryItem, this method is used by both POST and PUT action methods.
     *
     * @param GalleryInterface     $gallery
     * @param MediaInterface       $media
     * @param GalleryItemInterface $galleryItem
     * @param Request              $request
     *
     * @return FormInterface
     */
    protected function handleWriteGalleryItem(GalleryInterface $gallery, MediaInterface $media, GalleryItemInterface $galleryItem = null, Request $request)
    {
        $form = $this->formFactory->createNamed(null, 'sonata_media_api_form_gallery_item', $galleryItem, [
            'csrf_protection' => false,
        ]);

        $form->handleRequest($request);

        if ($form->isValid()) {
            $galleryItem = $form->getData();
            $galleryItem->setMedia($media);

            $gallery->addGalleryItem($galleryItem);
            $this->galleryManager->save($gallery);

            $view = FOSRestView::create($galleryItem);

            $context = new Context();
            $context->setGroups(['sonata_api_read']);
            $context->enableMaxDepth();

            $view->setContext($context);

            return $view;
        }

        return $form;
    }

    /**
     * Retrieves gallery with id $id or throws an exception if it doesn't exist.
     *
     * @param $id
     *
     * @throws NotFoundHttpException
     *
     * @return GalleryInterface
     */
    protected function getGallery($id)
    {
        $gallery = $this->getGalleryManager()->findOneBy(['id' => $id]);

        if (null === $gallery) {
            throw new NotFoundHttpException(sprintf('Gallery (%d) not found', $id));
        }

        return $gallery;
    }

    /**
     * Retrieves media with id $id or throws an exception if it doesn't exist.
     *
     * @param $id
     *
     * @throws NotFoundHttpException
     *
     * @return MediaInterface
     */
    protected function getMedia($id)
    {
        $media = $this->getMediaManager()->findOneBy(['id' => $id]);

        if (null === $media) {
            throw new NotFoundHttpException(sprintf('Media (%d) not found', $id));
        }

        return $media;
    }

    /**
     * @return GalleryManagerInterface
     */
    protected function getGalleryManager()
    {
        return $this->galleryManager;
    }

    /**
     * @return MediaManagerInterface
     */
    protected function getMediaManager()
    {
        return $this->mediaManager;
    }

    /**
     * Write a Gallery, this method is used by both POST and PUT action methods.
     *
     * @param Request  $request Symfony request
     * @param int|null $id      A Gallery identifier
     *
     * @return View|FormInterface
     */
    protected function handleWriteGallery($request, $id = null)
    {
        $gallery = $id ? $this->getGallery($id) : null;

        $form = $this->formFactory->createNamed(null, 'sonata_media_api_form_gallery', $gallery, [
            'csrf_protection' => false,
        ]);

        $form->handleRequest($request);

        if ($form->isValid()) {
            $gallery = $form->getData();
            $this->galleryManager->save($gallery);

            $context = new Context();
            $context->setGroups(['sonata_api_read']);
            $context->enableMaxDepth();

            $view = FOSRestView::create($gallery);
            $view->setContext($context);

            return $view;
        }

        return $form;
    }
}<|MERGE_RESOLUTION|>--- conflicted
+++ resolved
@@ -301,13 +301,8 @@
         $gallery = $this->getGallery($galleryId);
         $media = $this->getMedia($mediaId);
 
-<<<<<<< HEAD
         foreach ($gallery->getGalleryItems() as $galleryItem) {
-            if ($galleryItem->getMedia()->getId() == $media->getId()) {
-=======
-        foreach ($gallery->getGalleryHasMedias() as $galleryHasMedia) {
-            if ($galleryHasMedia->getMedia()->getId() === $media->getId()) {
->>>>>>> efa46872
+            if ($galleryItem->getMedia()->getId() === $media->getId()) {
                 return FOSRestView::create([
                     'error' => sprintf('Gallery "%s" already has media "%s"', $galleryId, $mediaId),
                 ], 400);
@@ -346,15 +341,9 @@
         $gallery = $this->getGallery($galleryId);
         $media = $this->getMedia($mediaId);
 
-<<<<<<< HEAD
         foreach ($gallery->getGalleryItems() as $galleryItem) {
-            if ($galleryItem->getMedia()->getId() == $media->getId()) {
+            if ($galleryItem->getMedia()->getId() === $media->getId()) {
                 return $this->handleWriteGalleryItem($gallery, $media, $galleryItem, $request);
-=======
-        foreach ($gallery->getGalleryHasMedias() as $galleryHasMedia) {
-            if ($galleryHasMedia->getMedia()->getId() === $media->getId()) {
-                return $this->handleWriteGalleryhasmedia($gallery, $media, $galleryHasMedia, $request);
->>>>>>> efa46872
             }
         }
 
@@ -388,15 +377,9 @@
         $gallery = $this->getGallery($galleryId);
         $media = $this->getMedia($mediaId);
 
-<<<<<<< HEAD
         foreach ($gallery->getGalleryItems() as $key => $galleryItem) {
-            if ($galleryItem->getMedia()->getId() == $media->getId()) {
+            if ($galleryItem->getMedia()->getId() === $media->getId()) {
                 $gallery->getGalleryItems()->remove($key);
-=======
-        foreach ($gallery->getGalleryHasMedias() as $key => $galleryHasMedia) {
-            if ($galleryHasMedia->getMedia()->getId() === $media->getId()) {
-                $gallery->getGalleryHasMedias()->remove($key);
->>>>>>> efa46872
                 $this->getGalleryManager()->save($gallery);
 
                 return ['deleted' => true];
