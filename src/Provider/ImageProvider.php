<?php

declare(strict_types=1);

/*
 * This file is part of the Sonata Project package.
 *
 * (c) Thomas Rabaix <thomas.rabaix@sonata-project.org>
 *
 * For the full copyright and license information, please view the LICENSE
 * file that was distributed with this source code.
 */

namespace Sonata\MediaBundle\Provider;

use Gaufrette\Filesystem;
use Imagine\Image\ImagineInterface;
use Sonata\CoreBundle\Model\Metadata;
use Sonata\MediaBundle\CDN\CDNInterface;
use Sonata\MediaBundle\Generator\GeneratorInterface;
use Sonata\MediaBundle\Metadata\MetadataBuilderInterface;
use Sonata\MediaBundle\Model\MediaInterface;
use Sonata\MediaBundle\Thumbnail\ThumbnailInterface;
use Symfony\Component\HttpFoundation\File\File;
use Symfony\Component\HttpFoundation\File\UploadedFile;

class ImageProvider extends FileProvider
{
    /**
     * @var ImagineInterface
     */
    protected $imagineAdapter;

    /**
     * @param string                   $name
     * @param Filesystem               $filesystem
     * @param CDNInterface             $cdn
     * @param GeneratorInterface       $pathGenerator
     * @param ThumbnailInterface       $thumbnail
     * @param array                    $allowedExtensions
     * @param array                    $allowedMimeTypes
     * @param ImagineInterface         $adapter
     * @param MetadataBuilderInterface $metadata
     */
    public function __construct($name, Filesystem $filesystem, CDNInterface $cdn, GeneratorInterface $pathGenerator, ThumbnailInterface $thumbnail, array $allowedExtensions, array $allowedMimeTypes, ImagineInterface $adapter, MetadataBuilderInterface $metadata = null)
    {
        parent::__construct($name, $filesystem, $cdn, $pathGenerator, $thumbnail, $allowedExtensions, $allowedMimeTypes, $metadata);

        $this->imagineAdapter = $adapter;
    }

    /**
     * {@inheritdoc}
     */
    public function getProviderMetadata()
    {
        return new Metadata($this->getName(), $this->getName().'.description', false, 'SonataMediaBundle', ['class' => 'fa fa-picture-o']);
    }

    /**
     * {@inheritdoc}
     */
    public function getHelperProperties(MediaInterface $media, $format, $options = [])
    {
        if (MediaProviderInterface::FORMAT_REFERENCE === $format) {
            $box = $media->getBox();
        } else {
            $resizerFormat = $this->getFormat($format);
            if (false === $resizerFormat) {
                throw new \RuntimeException(sprintf('The image format "%s" is not defined.
                        Is the format registered in your ``sonata_media`` configuration?', $format));
            }

            $box = $this->resizer->getBox($media, $resizerFormat);
        }

        $mediaWidth = $box->getWidth();

        $params = [
            'alt' => $media->getName(),
            'title' => $media->getName(),
            'src' => $this->generatePublicUrl($media, $format),
            'width' => $mediaWidth,
            'height' => $box->getHeight(),
        ];

        if (MediaProviderInterface::FORMAT_ADMIN !== $format) {
            $srcSetFormats = $this->getFormats();

            if (isset($options['srcset']) && is_array($options['srcset'])) {
                $srcSetFormats = [];
                foreach ($options['srcset'] as $srcSetFormat) {
                    $formatName = $this->getFormatName($media, $srcSetFormat);
                    $srcSetFormats[$formatName] = $this->getFormat($formatName);
                }
                unset($options['srcset']);

                // Make sure the requested format is also in the srcSetFormats
                if (!isset($srcSetFormats[$format])) {
                    $srcSetFormats[$format] = $this->getFormat($format);
                }
            }

            if (!isset($options['srcset'])) {
                $srcSet = [];

                foreach ($srcSetFormats as $providerFormat => $settings) {
                    // Check if format belongs to the current media's context
                    if (0 === strpos($providerFormat, $media->getContext())) {
                        $width = $this->resizer->getBox($media, $settings)->getWidth();

                        $srcSet[] = sprintf('%s %dw', $this->generatePublicUrl($media, $providerFormat), $width);
                    }
                }

                // The reference format is not in the formats list
                $srcSet[] = sprintf(
                    '%s %dw',
                    $this->generatePublicUrl($media, MediaProviderInterface::FORMAT_REFERENCE),
                    $media->getBox()->getWidth()
                );

                $params['srcset'] = implode(', ', $srcSet);
            }

            $params['sizes'] = sprintf('(max-width: %1$dpx) 100vw, %1$dpx', $mediaWidth);
        }

        return array_merge($params, $options);
    }

    /**
     * {@inheritdoc}
     */
<<<<<<< HEAD
    public function getReferenceImage(MediaInterface $media)
    {
        return sprintf('%s/%s',
            $this->generatePath($media),
            $media->getProviderReference()
        );
    }

    /**
     * {@inheritdoc}
     */
    public function updateMetadata(MediaInterface $media, $force = true): void
=======
    public function updateMetadata(MediaInterface $media, $force = true)
>>>>>>> 57b51e5d
    {
        try {
            if (!$media->getBinaryContent() instanceof \SplFileInfo) {
                // this is now optimized at all!!!
                $path = tempnam(sys_get_temp_dir(), 'sonata_update_metadata');
                $fileObject = new \SplFileObject($path, 'w');
                $fileObject->fwrite($this->getReferenceFile($media)->getContent());
            } else {
                $fileObject = $media->getBinaryContent();
            }

            $image = $this->imagineAdapter->open($fileObject->getPathname());
            $size = $image->getSize();

            $media->setSize($fileObject->getSize());
            $media->setWidth($size->getWidth());
            $media->setHeight($size->getHeight());
        } catch (\LogicException $e) {
            $media->setProviderStatus(MediaInterface::STATUS_ERROR);

            $media->setSize(0);
            $media->setWidth(0);
            $media->setHeight(0);
        }
    }

    /**
     * {@inheritdoc}
     */
    public function generatePublicUrl(MediaInterface $media, $format)
    {
        if (MediaProviderInterface::FORMAT_REFERENCE === $format) {
            $path = $this->getReferenceImage($media);
        } else {
            $path = $this->thumbnail->generatePublicUrl($this, $media, $format);
        }

        // if $path is already an url, no further action is required
        if (null !== parse_url($path, PHP_URL_SCHEME)) {
            return $path;
        }

        return $this->getCdn()->getPath($path, $media->getCdnIsFlushable());
    }

    /**
     * {@inheritdoc}
     */
    public function generatePrivateUrl(MediaInterface $media, $format)
    {
        return $this->thumbnail->generatePrivateUrl($this, $media, $format);
    }

    /**
     * {@inheritdoc}
     */
    protected function doTransform(MediaInterface $media): void
    {
        parent::doTransform($media);

        if ($media->getBinaryContent() instanceof UploadedFile) {
            $fileName = $media->getBinaryContent()->getClientOriginalName();
        } elseif ($media->getBinaryContent() instanceof File) {
            $fileName = $media->getBinaryContent()->getFilename();
        } else {
            // Should not happen, FileProvider should throw an exception in that case
            return;
        }

        if (!in_array(strtolower(pathinfo($fileName, PATHINFO_EXTENSION)), $this->allowedExtensions)
            || !in_array($media->getBinaryContent()->getMimeType(), $this->allowedMimeTypes)) {
            return;
        }

        try {
            $image = $this->imagineAdapter->open($media->getBinaryContent()->getPathname());
        } catch (\RuntimeException $e) {
            $media->setProviderStatus(MediaInterface::STATUS_ERROR);

            return;
        }

        $size = $image->getSize();

        $media->setWidth($size->getWidth());
        $media->setHeight($size->getHeight());

        $media->setProviderStatus(MediaInterface::STATUS_OK);
    }
}<|MERGE_RESOLUTION|>--- conflicted
+++ resolved
@@ -132,22 +132,7 @@
     /**
      * {@inheritdoc}
      */
-<<<<<<< HEAD
-    public function getReferenceImage(MediaInterface $media)
-    {
-        return sprintf('%s/%s',
-            $this->generatePath($media),
-            $media->getProviderReference()
-        );
-    }
-
-    /**
-     * {@inheritdoc}
-     */
     public function updateMetadata(MediaInterface $media, $force = true): void
-=======
-    public function updateMetadata(MediaInterface $media, $force = true)
->>>>>>> 57b51e5d
     {
         try {
             if (!$media->getBinaryContent() instanceof \SplFileInfo) {
