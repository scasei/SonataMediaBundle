<?php

/*
 * This file is part of the Sonata Project package.
 *
 * (c) Thomas Rabaix <thomas.rabaix@sonata-project.org>
 *
 * For the full copyright and license information, please view the LICENSE
 * file that was distributed with this source code.
 */

namespace Sonata\MediaBundle\Provider;

use Gaufrette\Filesystem;
use Sonata\AdminBundle\Form\FormMapper;
use Sonata\CoreBundle\Model\Metadata;
use Sonata\CoreBundle\Validator\ErrorElement;
use Sonata\MediaBundle\CDN\CDNInterface;
use Sonata\MediaBundle\Extra\ApiMediaFile;
use Sonata\MediaBundle\Generator\GeneratorInterface;
use Sonata\MediaBundle\Metadata\MetadataBuilderInterface;
use Sonata\MediaBundle\Model\MediaInterface;
use Sonata\MediaBundle\Thumbnail\ThumbnailInterface;
use Symfony\Component\Form\Extension\Core\Type\FileType;
use Symfony\Component\Form\FormBuilder;
use Symfony\Component\HttpFoundation\BinaryFileResponse;
use Symfony\Component\HttpFoundation\File\Exception\UploadException;
use Symfony\Component\HttpFoundation\File\File;
use Symfony\Component\HttpFoundation\File\MimeType\ExtensionGuesser;
use Symfony\Component\HttpFoundation\File\UploadedFile;
use Symfony\Component\HttpFoundation\Request;
use Symfony\Component\HttpFoundation\StreamedResponse;
use Symfony\Component\Validator\Constraints\NotBlank;
use Symfony\Component\Validator\Constraints\NotNull;

class FileProvider extends BaseProvider
{
    protected $allowedExtensions;

    protected $allowedMimeTypes;

    protected $metadata;

    /**
     * @param string                   $name
     * @param Filesystem               $filesystem
     * @param CDNInterface             $cdn
     * @param GeneratorInterface       $pathGenerator
     * @param ThumbnailInterface       $thumbnail
     * @param array                    $allowedExtensions
     * @param array                    $allowedMimeTypes
     * @param MetadataBuilderInterface $metadata
     */
    public function __construct($name, Filesystem $filesystem, CDNInterface $cdn, GeneratorInterface $pathGenerator, ThumbnailInterface $thumbnail, array $allowedExtensions = [], array $allowedMimeTypes = [], MetadataBuilderInterface $metadata = null)
    {
        parent::__construct($name, $filesystem, $cdn, $pathGenerator, $thumbnail);

        $this->allowedExtensions = $allowedExtensions;
        $this->allowedMimeTypes = $allowedMimeTypes;
        $this->metadata = $metadata;
    }

    /**
     * {@inheritdoc}
     */
    public function getProviderMetadata()
    {
        return new Metadata($this->getName(), $this->getName().'.description', false, 'SonataMediaBundle', ['class' => 'fa fa-file-text-o']);
    }

    /**
     * {@inheritdoc}
     */
    public function getReferenceImage(MediaInterface $media)
    {
        return sprintf('%s/%s',
            $this->generatePath($media),
            $media->getProviderReference()
        );
    }

    /**
     * {@inheritdoc}
     */
    public function getReferenceFile(MediaInterface $media)
    {
        return $this->getFilesystem()->get($this->getReferenceImage($media), true);
    }

    /**
     * {@inheritdoc}
     */
    public function buildEditForm(FormMapper $formMapper)
    {
        $formMapper->add('name');
        $formMapper->add('enabled', null, ['required' => false]);
        $formMapper->add('authorName');
        $formMapper->add('cdnIsFlushable');
        $formMapper->add('description');
        $formMapper->add('copyright');
<<<<<<< HEAD
        $formMapper->add(
            'binaryContent',
            'Symfony\Component\Form\Extension\Core\Type\FileType',
            ['required' => false]
        );
=======
        $formMapper->add('binaryContent', FileType::class, ['required' => false]);
>>>>>>> 5bd90ec5
    }

    /**
     * {@inheritdoc}
     */
    public function buildCreateForm(FormMapper $formMapper)
    {
<<<<<<< HEAD
        $formMapper->add(
            'binaryContent',
            'Symfony\Component\Form\Extension\Core\Type\FileType',
            [
                'constraints' => [
                    new NotBlank(),
                    new NotNull(),
                ],
            ]
        );
=======
        $formMapper->add('binaryContent', FileType::class, [
            'constraints' => [
                new NotBlank(),
                new NotNull(),
            ],
        ]);
>>>>>>> 5bd90ec5
    }

    /**
     * {@inheritdoc}
     */
    public function buildMediaType(FormBuilder $formBuilder)
    {
<<<<<<< HEAD
        $fileType = 'Symfony\Component\Form\Extension\Core\Type\FileType';

=======
>>>>>>> 5bd90ec5
        if ('api' == $formBuilder->getOption('context')) {
            $formBuilder->add('binaryContent', FileType::class);
            $formBuilder->add('contentType');
        } else {
            $formBuilder->add('binaryContent', FileType::class, [
                'required' => false,
                'label' => 'widget_label_binary_content',
            ]);
        }
    }

    /**
     * {@inheritdoc}
     */
    public function postPersist(MediaInterface $media)
    {
        if (null === $media->getBinaryContent()) {
            return;
        }

        $this->setFileContents($media);

        $this->generateThumbnails($media);

        $media->resetBinaryContent();
    }

    /**
     * {@inheritdoc}
     */
    public function postUpdate(MediaInterface $media)
    {
        if (!$media->getBinaryContent() instanceof \SplFileInfo) {
            return;
        }

        // Delete the current file from the FS
        $oldMedia = clone $media;
        // if no previous reference is provided, it prevents
        // Filesystem from trying to remove a directory
        if (null !== $media->getPreviousProviderReference()) {
            $oldMedia->setProviderReference($media->getPreviousProviderReference());

            $path = $this->getReferenceImage($oldMedia);

            if ($this->getFilesystem()->has($path)) {
                $this->getFilesystem()->delete($path);
            }
        }

        $this->fixBinaryContent($media);

        $this->setFileContents($media);

        $this->generateThumbnails($media);

        $media->resetBinaryContent();
    }

    /**
     * {@inheritdoc}
     */
    public function updateMetadata(MediaInterface $media, $force = true)
    {
        if (!$media->getBinaryContent() instanceof \SplFileInfo) {
            // this is now optimized at all!!!
            $path = tempnam(sys_get_temp_dir(), 'sonata_update_metadata_');
            $fileObject = new \SplFileObject($path, 'w');
            $fileObject->fwrite($this->getReferenceFile($media)->getContent());
        } else {
            $fileObject = $media->getBinaryContent();
        }

        $media->setSize($fileObject->getSize());
    }

    /**
     * {@inheritdoc}
     */
    public function generatePublicUrl(MediaInterface $media, $format)
    {
        if (MediaProviderInterface::FORMAT_REFERENCE === $format) {
            $path = $this->getReferenceImage($media);
        } else {
            // @todo: fix the asset path
            $path = sprintf('sonatamedia/files/%s/file.png', $format);
        }

        return $this->getCdn()->getPath($path, $media->getCdnIsFlushable());
    }

    /**
     * {@inheritdoc}
     */
    public function getHelperProperties(MediaInterface $media, $format, $options = [])
    {
        return array_merge([
            'title' => $media->getName(),
            'thumbnail' => $this->getReferenceImage($media),
            'file' => $this->getReferenceImage($media),
        ], $options);
    }

    /**
     * {@inheritdoc}
     */
    public function generatePrivateUrl(MediaInterface $media, $format)
    {
        if (MediaProviderInterface::FORMAT_REFERENCE === $format) {
            return $this->getReferenceImage($media);
        }

        return false;
    }

    /**
     * {@inheritdoc}
     */
    public function getDownloadResponse(MediaInterface $media, $format, $mode, array $headers = [])
    {
        // build the default headers
        $headers = array_merge([
            'Content-Type' => $media->getContentType(),
            'Content-Disposition' => sprintf('attachment; filename="%s"', $media->getMetadataValue('filename')),
        ], $headers);

        if (!in_array($mode, ['http', 'X-Sendfile', 'X-Accel-Redirect'])) {
            throw new \RuntimeException('Invalid mode provided');
        }

        if ('http' == $mode) {
            if (MediaProviderInterface::FORMAT_REFERENCE === $format) {
                $file = $this->getReferenceFile($media);
            } else {
                $file = $this->getFilesystem()->get($this->generatePrivateUrl($media, $format));
            }

            return new StreamedResponse(function () use ($file) {
                echo $file->getContent();
            }, 200, $headers);
        }

        if (!$this->getFilesystem()->getAdapter() instanceof \Sonata\MediaBundle\Filesystem\Local) {
            throw new \RuntimeException('Cannot use X-Sendfile or X-Accel-Redirect with non \Sonata\MediaBundle\Filesystem\Local');
        }

        $filename = sprintf('%s/%s',
            $this->getFilesystem()->getAdapter()->getDirectory(),
            $this->generatePrivateUrl($media, $format)
        );

        return new BinaryFileResponse($filename, 200, $headers);
    }

    /**
     * {@inheritdoc}
     */
    public function validate(ErrorElement $errorElement, MediaInterface $media)
    {
        if (!$media->getBinaryContent() instanceof \SplFileInfo) {
            return;
        }

        if ($media->getBinaryContent() instanceof UploadedFile) {
            $fileName = $media->getBinaryContent()->getClientOriginalName();
        } elseif ($media->getBinaryContent() instanceof File) {
            $fileName = $media->getBinaryContent()->getFilename();
        } else {
            throw new \RuntimeException(sprintf('Invalid binary content type: %s', get_class($media->getBinaryContent())));
        }

        if ($media->getBinaryContent() instanceof UploadedFile && 0 === $media->getBinaryContent()->getClientSize()) {
            $errorElement
               ->with('binaryContent')
                   ->addViolation('The file is too big, max size: '.ini_get('upload_max_filesize'))
               ->end();
        }

        if (!in_array(strtolower(pathinfo($fileName, PATHINFO_EXTENSION)), $this->allowedExtensions)) {
            $errorElement
                ->with('binaryContent')
                ->addViolation('Invalid extensions')
                ->end();
        }

        if ('' != $media->getBinaryContent()->getFilename() && !in_array($media->getBinaryContent()->getMimeType(), $this->allowedMimeTypes)) {
            $errorElement
                ->with('binaryContent')
                    ->addViolation('Invalid mime type : %type%', ['%type%' => $media->getBinaryContent()->getMimeType()])
                ->end();
        }
    }

    /**
     * @param MediaInterface $media
     */
    protected function fixBinaryContent(MediaInterface $media)
    {
        if (null === $media->getBinaryContent() || $media->getBinaryContent() instanceof File) {
            return;
        }

        if ($media->getBinaryContent() instanceof Request) {
            $this->generateBinaryFromRequest($media);
            $this->updateMetadata($media);

            return;
        }

        // if the binary content is a filename => convert to a valid File
        if (!is_file($media->getBinaryContent())) {
            throw new \RuntimeException('The file does not exist : '.$media->getBinaryContent());
        }

        $binaryContent = new File($media->getBinaryContent());
        $media->setBinaryContent($binaryContent);
    }

    /**
     * @param MediaInterface $media
     *
     * @throws \RuntimeException
     */
    protected function fixFilename(MediaInterface $media)
    {
        if ($media->getBinaryContent() instanceof UploadedFile) {
            $media->setName($media->getName() ?: $media->getBinaryContent()->getClientOriginalName());
            $media->setMetadataValue('filename', $media->getBinaryContent()->getClientOriginalName());
        } elseif ($media->getBinaryContent() instanceof File) {
            $media->setName($media->getName() ?: $media->getBinaryContent()->getBasename());
            $media->setMetadataValue('filename', $media->getBinaryContent()->getBasename());
        }

        // this is the original name
        if (!$media->getName()) {
            throw new \RuntimeException('Please define a valid media\'s name');
        }
    }

    /**
     * {@inheritdoc}
     */
    protected function doTransform(MediaInterface $media)
    {
        $this->fixBinaryContent($media);
        $this->fixFilename($media);

        if ($media->getBinaryContent() instanceof UploadedFile && 0 === $media->getBinaryContent()->getClientSize()) {
            $media->setProviderReference(uniqid($media->getName(), true));
            $media->setProviderStatus(MediaInterface::STATUS_ERROR);

            throw new UploadException('The uploaded file is not found');
        }

        // this is the name used to store the file
        if (!$media->getProviderReference() ||
            MediaInterface::MISSING_BINARY_REFERENCE === $media->getProviderReference()
        ) {
            $media->setProviderReference($this->generateReferenceName($media));
        }

        if ($media->getBinaryContent() instanceof File) {
            $media->setContentType($media->getBinaryContent()->getMimeType());
            $media->setSize($media->getBinaryContent()->getSize());
        }

        $media->setProviderStatus(MediaInterface::STATUS_OK);
    }

    /**
     * Set the file contents for an image.
     *
     * @param MediaInterface $media
     * @param string         $contents path to contents, defaults to MediaInterface BinaryContent
     */
    protected function setFileContents(MediaInterface $media, $contents = null)
    {
        $file = $this->getFilesystem()->get(sprintf('%s/%s', $this->generatePath($media), $media->getProviderReference()), true);
        $metadata = $this->metadata ? $this->metadata->get($media, $file->getName()) : [];

        if ($contents) {
            $file->setContent($contents, $metadata);

            return;
        }

        $binaryContent = $media->getBinaryContent();
        if ($binaryContent instanceof File) {
            $path = $binaryContent->getRealPath() ?: $binaryContent->getPathname();
            $file->setContent(file_get_contents($path), $metadata);

            return;
        }
    }

    /**
     * @param MediaInterface $media
     *
     * @return string
     */
    protected function generateReferenceName(MediaInterface $media)
    {
        return $this->generateMediaUniqId($media).'.'.$media->getBinaryContent()->guessExtension();
    }

    /**
     * @param MediaInterface $media
     *
     * @return string
     */
    protected function generateMediaUniqId(MediaInterface $media)
    {
        return sha1($media->getName().uniqid().rand(11111, 99999));
    }

    /**
     * Set media binary content according to request content.
     *
     * @param MediaInterface $media
     */
    protected function generateBinaryFromRequest(MediaInterface $media)
    {
        if (!$media->getContentType()) {
            throw new \RuntimeException(
                'You must provide the content type value for your media before setting the binary content'
            );
        }

        $request = $media->getBinaryContent();

        if (!$request instanceof Request) {
            throw new \RuntimeException('Expected Request in binary content');
        }

        $content = $request->getContent();

        // create unique id for media reference
        $guesser = ExtensionGuesser::getInstance();
        $extension = $guesser->guess($media->getContentType());

        if (!$extension) {
            throw new \RuntimeException(
                sprintf('Unable to guess extension for content type %s', $media->getContentType())
            );
        }

        $handle = tmpfile();
        fwrite($handle, $content);
        $file = new ApiMediaFile($handle);
        $file->setExtension($extension);
        $file->setMimetype($media->getContentType());

        $media->setBinaryContent($file);
    }
}<|MERGE_RESOLUTION|>--- conflicted
+++ resolved
@@ -98,15 +98,7 @@
         $formMapper->add('cdnIsFlushable');
         $formMapper->add('description');
         $formMapper->add('copyright');
-<<<<<<< HEAD
-        $formMapper->add(
-            'binaryContent',
-            'Symfony\Component\Form\Extension\Core\Type\FileType',
-            ['required' => false]
-        );
-=======
         $formMapper->add('binaryContent', FileType::class, ['required' => false]);
->>>>>>> 5bd90ec5
     }
 
     /**
@@ -114,25 +106,12 @@
      */
     public function buildCreateForm(FormMapper $formMapper)
     {
-<<<<<<< HEAD
-        $formMapper->add(
-            'binaryContent',
-            'Symfony\Component\Form\Extension\Core\Type\FileType',
-            [
-                'constraints' => [
-                    new NotBlank(),
-                    new NotNull(),
-                ],
-            ]
-        );
-=======
         $formMapper->add('binaryContent', FileType::class, [
             'constraints' => [
                 new NotBlank(),
                 new NotNull(),
             ],
         ]);
->>>>>>> 5bd90ec5
     }
 
     /**
@@ -140,11 +119,6 @@
      */
     public function buildMediaType(FormBuilder $formBuilder)
     {
-<<<<<<< HEAD
-        $fileType = 'Symfony\Component\Form\Extension\Core\Type\FileType';
-
-=======
->>>>>>> 5bd90ec5
         if ('api' == $formBuilder->getOption('context')) {
             $formBuilder->add('binaryContent', FileType::class);
             $formBuilder->add('contentType');
