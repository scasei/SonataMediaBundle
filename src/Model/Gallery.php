--- conflicted
+++ resolved
@@ -53,11 +53,7 @@
     protected $defaultFormat = MediaProviderInterface::FORMAT_REFERENCE;
 
     /**
-<<<<<<< HEAD
-     * @var GalleryItemInterface[]
-=======
-     * @var GalleryHasMediaInterface[]|Collection
->>>>>>> 8e5cf36a
+     * @var GalleryItemInterface[]|Collection
      */
     protected $galleryItems;
 
@@ -156,13 +152,8 @@
     {
         $this->galleryItems = new ArrayCollection();
 
-<<<<<<< HEAD
         foreach ($galleryItems as $galleryItem) {
             $this->addGalleryItem($galleryItem);
-=======
-        foreach ($galleryHasMedias as $galleryHasMedia) {
-            $this->addGalleryHasMedia($galleryHasMedia);
->>>>>>> 8e5cf36a
         }
     }
 
@@ -177,11 +168,7 @@
     /**
      * {@inheritdoc}
      */
-<<<<<<< HEAD
     public function addGalleryItem(GalleryItemInterface $galleryItem): void
-=======
-    public function addGalleryHasMedia(GalleryHasMediaInterface $galleryHasMedia)
->>>>>>> 8e5cf36a
     {
         $galleryItem->setGallery($this);
 
@@ -191,35 +178,7 @@
     /**
      * {@inheritdoc}
      */
-<<<<<<< HEAD
     public function setContext($context): void
-=======
-    public function removeGalleryHasMedia(GalleryHasMediaInterface $galleryHasMedia)
-    {
-        $this->galleryHasMedias->removeElement($galleryHasMedia);
-    }
-
-    /**
-     * {@inheritdoc}
-     *
-     * @deprecated use addGalleryHasMedia method instead
-     * NEXT_MAJOR: remove this method with the next major release
-     */
-    public function addGalleryHasMedias(GalleryHasMediaInterface $galleryHasMedia)
-    {
-        @trigger_error(
-            'The '.__METHOD__.' is deprecated and will be removed with next major release.'
-            .'Use `addGalleryHasMedia` method instead.',
-            E_USER_DEPRECATED
-        );
-        $this->addGalleryHasMedia($galleryHasMedia);
-    }
-
-    /**
-     * {@inheritdoc}
-     */
-    public function setContext($context)
->>>>>>> 8e5cf36a
     {
         $this->context = $context;
     }
