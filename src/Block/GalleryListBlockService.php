--- conflicted
+++ resolved
@@ -63,19 +63,6 @@
             $contextChoices[$name] = $name;
         }
 
-<<<<<<< HEAD
-        $formMapper->add('settings', 'Sonata\CoreBundle\Form\Type\ImmutableArrayType', [
-            'keys' => [
-                ['title', 'Symfony\Component\Form\Extension\Core\Type\TextType', [
-                    'label' => 'form.label_title',
-                    'required' => false,
-                ]],
-                ['number', 'Symfony\Component\Form\Extension\Core\Type\IntegerType', [
-                    'label' => 'form.label_number',
-                    'required' => true,
-                ]],
-                ['context', 'Symfony\Component\Form\Extension\Core\Type\ChoiceType', [
-=======
         $formMapper->add('settings', ImmutableArrayType::class, [
             'keys' => [
                 ['title', TextType::class, [
@@ -87,27 +74,18 @@
                     'required' => true,
                 ]],
                 ['context', ChoiceType::class, [
->>>>>>> 5bd90ec5
                     'required' => true,
                     'label' => 'form.label_context',
                     'choices' => $contextChoices,
                 ]],
-<<<<<<< HEAD
-                ['mode', 'Symfony\Component\Form\Extension\Core\Type\ChoiceType', [
-=======
                 ['mode', ChoiceType::class, [
->>>>>>> 5bd90ec5
                     'label' => 'form.label_mode',
                     'choices' => [
                         'public' => 'form.label_mode_public',
                         'admin' => 'form.label_mode_admin',
                     ],
                 ]],
-<<<<<<< HEAD
-                ['order', 'Symfony\Component\Form\Extension\Core\Type\ChoiceType',  [
-=======
                 ['order', ChoiceType::class,  [
->>>>>>> 5bd90ec5
                     'label' => 'form.label_order',
                     'choices' => [
                         'name' => 'form.label_order_name',
@@ -115,11 +93,7 @@
                         'updatedAt' => 'form.label_order_updated_at',
                     ],
                 ]],
-<<<<<<< HEAD
-                ['sort', 'Symfony\Component\Form\Extension\Core\Type\ChoiceType', [
-=======
                 ['sort', ChoiceType::class, [
->>>>>>> 5bd90ec5
                     'label' => 'form.label_sort',
                     'choices' => [
                         'desc' => 'form.label_sort_desc',
