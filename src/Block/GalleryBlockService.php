--- conflicted
+++ resolved
@@ -96,12 +96,7 @@
             'format' => false,
             'pauseTime' => 3000,
             'startPaused' => false,
-<<<<<<< HEAD
-            'template' => 'SonataMediaBundle:Block:block_gallery.html.twig',
-=======
-            'wrap' => true,
             'template' => '@SonataMedia/Block/block_gallery.html.twig',
->>>>>>> 75ab4ad8
             'galleryId' => null,
         ]);
     }
