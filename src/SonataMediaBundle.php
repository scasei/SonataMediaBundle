--- conflicted
+++ resolved
@@ -16,15 +16,11 @@
 use Sonata\CoreBundle\Form\FormHelper;
 use Sonata\MediaBundle\DependencyInjection\Compiler\AddProviderCompilerPass;
 use Sonata\MediaBundle\DependencyInjection\Compiler\GlobalVariablesCompilerPass;
-<<<<<<< HEAD
-=======
-use Sonata\MediaBundle\DependencyInjection\Compiler\SecurityContextCompilerPass;
 use Sonata\MediaBundle\Form\Type\ApiDoctrineMediaType;
-use Sonata\MediaBundle\Form\Type\ApiGalleryHasMediaType;
+use Sonata\MediaBundle\Form\Type\ApiGalleryItemType;
 use Sonata\MediaBundle\Form\Type\ApiGalleryType;
 use Sonata\MediaBundle\Form\Type\ApiMediaType;
 use Sonata\MediaBundle\Form\Type\MediaType;
->>>>>>> e535536d
 use Symfony\Component\DependencyInjection\ContainerBuilder;
 use Symfony\Component\HttpKernel\Bundle\Bundle;
 
@@ -60,19 +56,11 @@
     public function registerFormMapping(): void
     {
         FormHelper::registerFormTypeMapping([
-<<<<<<< HEAD
-            'sonata_media_type' => 'Sonata\MediaBundle\Form\Type\MediaType',
-            'sonata_media_api_form_media' => 'Sonata\MediaBundle\Form\Type\ApiMediaType',
-            'sonata_media_api_form_doctrine_media' => 'Sonata\MediaBundle\Form\Type\ApiDoctrineMediaType',
-            'sonata_media_api_form_gallery' => 'Sonata\MediaBundle\Form\Type\ApiGalleryType',
-            'sonata_media_api_form_gallery_item' => 'Sonata\MediaBundle\Form\Type\ApiGalleryItemType',
-=======
             'sonata_media_type' => MediaType::class,
             'sonata_media_api_form_media' => ApiMediaType::class,
             'sonata_media_api_form_doctrine_media' => ApiDoctrineMediaType::class,
             'sonata_media_api_form_gallery' => ApiGalleryType::class,
-            'sonata_media_api_form_gallery_has_media' => ApiGalleryHasMediaType::class,
->>>>>>> e535536d
+            'sonata_media_api_form_gallery_item' => ApiGalleryItemType::class,
         ]);
     }
 }