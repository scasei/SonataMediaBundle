--- conflicted
+++ resolved
@@ -32,11 +32,7 @@
      */
     public function __construct()
     {
-<<<<<<< HEAD
-        $this->galleryItems = new \Doctrine\Common\Collections\ArrayCollection();
-=======
-        $this->galleryHasMedias = new ArrayCollection();
->>>>>>> e535536d
+        $this->galleryItems = new ArrayCollection();
     }
 
     /**
