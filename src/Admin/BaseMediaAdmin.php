--- conflicted
+++ resolved
@@ -110,13 +110,7 @@
         if ($this->hasRequest()) {
             if ($this->getRequest()->isMethod('POST')) {
                 $uniqid = $this->getUniqid();
-<<<<<<< HEAD
-                $providerParams = $this->getRequest()->get($uniqid);
-                $media->setProviderName($providerParams['providerName']);
-=======
-
                 $media->setProviderName($this->getRequest()->get($uniqid)['providerName']);
->>>>>>> 5bd90ec5
             } else {
                 $media->setProviderName($this->getRequest()->get('provider'));
             }
@@ -186,11 +180,7 @@
             return;
         }
 
-<<<<<<< HEAD
-        $formMapper->add('providerName', 'Symfony\Component\Form\Extension\Core\Type\HiddenType');
-=======
         $formMapper->add('providerName', HiddenType::class);
->>>>>>> 5bd90ec5
 
         $formMapper->getFormBuilder()->addModelTransformer(new ProviderDataTransformer($this->pool, $this->getClass()), true);
 
@@ -203,11 +193,7 @@
         }
 
         if (null !== $this->categoryManager) {
-<<<<<<< HEAD
-            $formMapper->add('category', 'Sonata\AdminBundle\Form\Type\ModelListType', [], [
-=======
             $formMapper->add('category', ModelListType::class, [], [
->>>>>>> 5bd90ec5
                 'link_parameters' => [
                     'context' => $media->getContext(),
                     'hide_context' => true,
