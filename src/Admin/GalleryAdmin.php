<?php

/*
 * This file is part of the Sonata Project package.
 *
 * (c) Thomas Rabaix <thomas.rabaix@sonata-project.org>
 *
 * For the full copyright and license information, please view the LICENSE
 * file that was distributed with this source code.
 */

namespace Sonata\MediaBundle\Admin;

use Sonata\AdminBundle\Admin\AbstractAdmin;
use Sonata\AdminBundle\Datagrid\DatagridMapper;
use Sonata\AdminBundle\Datagrid\ListMapper;
use Sonata\AdminBundle\Form\FormMapper;
use Sonata\CoreBundle\Form\Type\CollectionType;
use Sonata\MediaBundle\Provider\Pool;
use Symfony\Component\Form\Extension\Core\Type\ChoiceType;

class GalleryAdmin extends AbstractAdmin
{
    /**
     * @var Pool
     */
    protected $pool;

    /**
     * @param string $code
     * @param string $class
     * @param string $baseControllerName
     * @param Pool   $pool
     */
    public function __construct($code, $class, $baseControllerName, Pool $pool)
    {
        parent::__construct($code, $class, $baseControllerName);

        $this->pool = $pool;
    }

    /**
     * {@inheritdoc}
     */
    public function prePersist($gallery)
    {
        $parameters = $this->getPersistentParameters();

        $gallery->setContext($parameters['context']);

        // fix weird bug with setter object not being call
        $gallery->setGalleryItems($gallery->getGalleryItems());
    }

    /**
     * {@inheritdoc}
     */
    public function preUpdate($gallery)
    {
        // fix weird bug with setter object not being call
        $gallery->setGalleryItems($gallery->getGalleryItems());
    }

    /**
     * {@inheritdoc}
     */
    public function getPersistentParameters()
    {
        $parameters = parent::getPersistentParameters();

        if (!$this->hasRequest()) {
            return $parameters;
        }

        return array_merge($parameters, [
            'context' => $this->getRequest()->get('context', $this->pool->getDefaultContext()),
        ]);
    }

    /**
     * {@inheritdoc}
     */
    public function getNewInstance()
    {
        $gallery = parent::getNewInstance();

        if ($this->hasRequest()) {
            $gallery->setContext($this->getRequest()->get('context'));
        }

        return $gallery;
    }

    /**
     * {@inheritdoc}
     */
    protected function configureFormFields(FormMapper $formMapper)
    {
        // define group zoning
        $formMapper
            ->with('Gallery', ['class' => 'col-md-9'])->end()
            ->with('Options', ['class' => 'col-md-3'])->end()
        ;

        $context = $this->getPersistentParameter('context');

        if (!$context) {
            $context = $this->pool->getDefaultContext();
        }

        $formats = [];
        foreach ((array) $this->pool->getFormatNamesByContext($context) as $name => $options) {
            $formats[$name] = $name;
        }

        $contexts = [];
        foreach ((array) $this->pool->getContexts() as $contextItem => $format) {
            $contexts[$contextItem] = $contextItem;
        }

        $formMapper
            ->with('Options')
<<<<<<< HEAD
                ->add('context', 'Symfony\Component\Form\Extension\Core\Type\ChoiceType', [
                    'choices' => $contexts,
                ])
                ->add('enabled', null, ['required' => false])
                ->add('name')
                ->ifTrue($formats)
                    ->add('defaultFormat', 'Symfony\Component\Form\Extension\Core\Type\ChoiceType', [
                        'choices' => $formats,
                    ])
                ->ifEnd()
            ->end()
            ->with('Gallery')
                ->add('galleryItems', 'Sonata\CoreBundle\Form\Type\CollectionType', [], [
=======
                ->add('context', ChoiceType::class, ['choices' => $contexts])
                ->add('enabled', null, ['required' => false])
                ->add('name')
                ->ifTrue($formats)
                    ->add('defaultFormat', ChoiceType::class, ['choices' => $formats])
                ->ifEnd()
            ->end()
            ->with('Gallery')
                ->add('galleryHasMedias', CollectionType::class, [], [
>>>>>>> 5bd90ec5
                    'edit' => 'inline',
                    'inline' => 'table',
                    'sortable' => 'position',
                    'link_parameters' => ['context' => $context],
                    'admin_code' => 'sonata.media.admin.gallery_item',
                ])
            ->end()
        ;
    }

    /**
     * {@inheritdoc}
     */
    protected function configureListFields(ListMapper $listMapper)
    {
        $listMapper
            ->addIdentifier('name')
            ->add('enabled', 'boolean', ['editable' => true])
            ->add('context', 'trans', ['catalogue' => 'SonataMediaBundle'])
            ->add('defaultFormat', 'trans', ['catalogue' => 'SonataMediaBundle'])
        ;
    }

    /**
     * {@inheritdoc}
     */
    protected function configureDatagridFilters(DatagridMapper $datagridMapper)
    {
        $datagridMapper
            ->add('name')
            ->add('enabled')
            ->add('context', null, [
                'show_filter' => false,
            ])
        ;
    }
}<|MERGE_RESOLUTION|>--- conflicted
+++ resolved
@@ -120,21 +120,6 @@
 
         $formMapper
             ->with('Options')
-<<<<<<< HEAD
-                ->add('context', 'Symfony\Component\Form\Extension\Core\Type\ChoiceType', [
-                    'choices' => $contexts,
-                ])
-                ->add('enabled', null, ['required' => false])
-                ->add('name')
-                ->ifTrue($formats)
-                    ->add('defaultFormat', 'Symfony\Component\Form\Extension\Core\Type\ChoiceType', [
-                        'choices' => $formats,
-                    ])
-                ->ifEnd()
-            ->end()
-            ->with('Gallery')
-                ->add('galleryItems', 'Sonata\CoreBundle\Form\Type\CollectionType', [], [
-=======
                 ->add('context', ChoiceType::class, ['choices' => $contexts])
                 ->add('enabled', null, ['required' => false])
                 ->add('name')
@@ -143,8 +128,7 @@
                 ->ifEnd()
             ->end()
             ->with('Gallery')
-                ->add('galleryHasMedias', CollectionType::class, [], [
->>>>>>> 5bd90ec5
+                ->add('galleryItems', CollectionType::class, [], [
                     'edit' => 'inline',
                     'inline' => 'table',
                     'sortable' => 'position',
