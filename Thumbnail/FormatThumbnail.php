--- conflicted
+++ resolved
@@ -16,26 +16,16 @@
 
 class FormatThumbnail implements ThumbnailInterface
 {
-<<<<<<< HEAD
-    
-    private  $defaultFormat;
-    
-=======
     private  $defaultFormat;
 
     /**
      * @param string $defaultFormat
      */
->>>>>>> bef86429
     public function __construct($defaultFormat)
     {
         $this->defaultFormat = $defaultFormat;
     }
-<<<<<<< HEAD
-    
-=======
 
->>>>>>> bef86429
     /**
      * {@inheritdoc}
      */
@@ -100,27 +90,16 @@
     }
 
     /**
-<<<<<<< HEAD
      * @param MediaInterface $media
-=======
-     * @param \Sonata\MediaBundle\Model\MediaInterface $media
->>>>>>> bef86429
      * @return string the file extension for the $media, or the $defaultExtension if not available
      */
     protected function getExtension(MediaInterface $media)
     {
         $ext = $media->getExtension();
-<<<<<<< HEAD
         if (!is_string($ext) || strlen($ext) < 3) {
             $ext = $this->defaultFormat;
         }
         
-=======
-        if (!is_string($ext) || strlen($ext) !== 3) {
-            $ext = $this->defaultFormat;
-        }
-
->>>>>>> bef86429
         return $ext;
     }
 }