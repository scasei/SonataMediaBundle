<?php

/*
 * This file is part of the Sonata Project package.
 *
 * (c) Thomas Rabaix <thomas.rabaix@sonata-project.org>
 *
 * For the full copyright and license information, please view the LICENSE
 * file that was distributed with this source code.
 */

namespace Sonata\MediaBundle\Admin\ORM;

use Sonata\AdminBundle\Datagrid\DatagridMapper;
use Sonata\MediaBundle\Admin\BaseMediaAdmin as Admin;

class MediaAdmin extends Admin
{
    /**
     * {@inheritdoc}
     */
    protected function configureDatagridFilters(DatagridMapper $datagridMapper)
    {
        $options = array(
            'choices' => array(),
        );

        foreach ($this->pool->getContexts() as $name => $context) {
            $options['choices'][$name] = $name;
        }

        // NEXT_MAJOR: Keep FQCN when bumping Symfony requirement to 2.8+.
        $choiceType = method_exists('Symfony\Component\Form\AbstractType', 'getBlockPrefix')
            ? 'Symfony\Component\Form\Extension\Core\Type\ChoiceType'
            : 'choice';

        $datagridMapper
            ->add('name')
            ->add('providerReference')
            ->add('enabled')
            ->add('context', null, array(
                'show_filter' => $this->getPersistentParameter('hide_context') !== true,
<<<<<<< HEAD
            ), 'choice', $options);
=======
            ), $choiceType, $options);
>>>>>>> 26707188

        if (null !== $this->categoryManager) {
            $datagridMapper->add('category', null, array('show_filter' => false));
        }

        $datagridMapper
            ->add('width')
            ->add('height')
            ->add('contentType')
        ;

        $providers = array();

        $providerNames = (array) $this->pool->getProviderNamesByContext($this->getPersistentParameter('context', $this->pool->getDefaultContext()));
        foreach ($providerNames as $name) {
            $providers[$name] = $name;
        }

        // NEXT_MAJOR: Keep FQCN when bumping Symfony requirement to 2.8+.
        $ormChoiceType = method_exists('Symfony\Component\Form\AbstractType', 'getBlockPrefix')
            ? 'Sonata\DoctrineORMAdminBundle\Filter\ChoiceFilter'
            : 'doctrine_orm_choice';

        $datagridMapper->add('providerName', $ormChoiceType, array(
            'field_options' => array(
                'choices' => $providers,
                'required' => false,
                'multiple' => false,
                'expanded' => false,
            ),
            'field_type' => $choiceType,
        ));
    }
}<|MERGE_RESOLUTION|>--- conflicted
+++ resolved
@@ -40,11 +40,7 @@
             ->add('enabled')
             ->add('context', null, array(
                 'show_filter' => $this->getPersistentParameter('hide_context') !== true,
-<<<<<<< HEAD
-            ), 'choice', $options);
-=======
             ), $choiceType, $options);
->>>>>>> 26707188
 
         if (null !== $this->categoryManager) {
             $datagridMapper->add('category', null, array('show_filter' => false));
