--- conflicted
+++ resolved
@@ -200,9 +200,13 @@
             $provider->buildCreateForm($formMapper);
         }
 
-<<<<<<< HEAD
         if (null !== $this->categoryManager) {
-            $formMapper->add('category', 'sonata_type_model_list', array(), array(
+            // NEXT_MAJOR: Keep FQCN when bumping Symfony requirement to 2.8+.
+            $modelListType = method_exists('Symfony\Component\Form\AbstractType', 'getBlockPrefix')
+                ? 'Sonata\AdminBundle\Form\Type\ModelListType'
+                : 'sonata_type_model_list';
+
+            $formMapper->add('category', $modelListType, array(), array(
                 'link_parameters' => array(
                     'context' => $media->getContext(),
                     'hide_context' => true,
@@ -210,19 +214,5 @@
                 ),
             ));
         }
-=======
-        // NEXT_MAJOR: Keep FQCN when bumping Symfony requirement to 2.8+.
-        $modelListType = method_exists('Symfony\Component\Form\AbstractType', 'getBlockPrefix')
-            ? 'Sonata\AdminBundle\Form\Type\ModelListType'
-            : 'sonata_type_model_list';
-
-        $formMapper->add('category', $modelListType, array(), array(
-            'link_parameters' => array(
-                'context' => $media->getContext(),
-                'hide_context' => true,
-                'mode' => 'tree',
-            ),
-        ));
->>>>>>> 41604a72
     }
 }