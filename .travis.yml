language: php

php:
  - 5.3
  - 5.4
  - 5.5
  - 5.6
  - 7.0
  - hhvm

sudo: false

cache:
  directories:
    - $HOME/.composer/cache
    - $HOME/.cache/pip

env:
  global:
<<<<<<< HEAD
=======
    - PATH="$HOME/.composer/vendor/bin:$PATH"
>>>>>>> 15a251e7
    - SYMFONY_DEPRECATIONS_HELPER=weak

matrix:
  fast_finish: true
  include:
    - php: 5.6
      env: CS_FIXER=run
    - php: 5.3
      env: COMPOSER_FLAGS="--prefer-lowest"
    - php: 5.6
      env: SYMFONY_VERSION=2.3.*
    - php: 5.6
      env: SYMFONY_VERSION=2.6.*
    - php: 5.6
      env: SYMFONY_VERSION=2.7.*
    - php: 5.6
      env: SYMFONY_VERSION=2.8.*@dev
    - php: 5.6
      env: SYMFONY_VERSION="3.0.x-dev as 2.8"
  allow_failures:
    - php: 7.0
    - php: hhvm
    - env: SYMFONY_VERSION=2.8.*@dev
    - env: SYMFONY_VERSION="3.0.x-dev as 2.8"

before_script:
  - mkdir -p ~/.phpenv/versions/$(phpenv version-name)/etc/conf.d
  - echo "memory_limit=-1" >> ~/.phpenv/versions/$(phpenv version-name)/etc/conf.d/travis.ini
  - echo "extension = mongo.so" >> ~/.phpenv/versions/$(phpenv version-name)/etc/conf.d/travis.ini
  - composer selfupdate
<<<<<<< HEAD
  - composer config -q github-oauth.github.com $GITHUB_OAUTH_TOKEN
=======
  - composer config -q -g github-oauth.github.com $GITHUB_OAUTH_TOKEN
  - composer global require phpunit/phpunit fabpot/php-cs-fixer --no-update
  - composer global update --prefer-dist --no-interaction
>>>>>>> 15a251e7
  - if [ "$SYMFONY_VERSION" = "2.8.*@dev" ] || [ "$SYMFONY_VERSION" = "3.0.x-dev as 2.8" ]; then SYMFONY_DEPRECATIONS_HELPER=strict; fi;
  - if [ "$SYMFONY_VERSION" != "" ]; then composer require "symfony/symfony:${SYMFONY_VERSION}" --no-update; fi;
  - travis_wait composer update --prefer-dist --no-interaction $COMPOSER_FLAGS
  - export PATH=$HOME/.local/bin:$PATH
  - pip install -r Resources/doc/requirements.txt --user `whoami`

script:
 - if [ "$CS_FIXER" = "run" ]; then make cs_dry_run ; fi;
 - make test

notifications:
  webhooks: https://sonata-project.org/bundles/media/master/travis<|MERGE_RESOLUTION|>--- conflicted
+++ resolved
@@ -17,10 +17,7 @@
 
 env:
   global:
-<<<<<<< HEAD
-=======
     - PATH="$HOME/.composer/vendor/bin:$PATH"
->>>>>>> 15a251e7
     - SYMFONY_DEPRECATIONS_HELPER=weak
 
 matrix:
@@ -51,13 +48,9 @@
   - echo "memory_limit=-1" >> ~/.phpenv/versions/$(phpenv version-name)/etc/conf.d/travis.ini
   - echo "extension = mongo.so" >> ~/.phpenv/versions/$(phpenv version-name)/etc/conf.d/travis.ini
   - composer selfupdate
-<<<<<<< HEAD
-  - composer config -q github-oauth.github.com $GITHUB_OAUTH_TOKEN
-=======
   - composer config -q -g github-oauth.github.com $GITHUB_OAUTH_TOKEN
   - composer global require phpunit/phpunit fabpot/php-cs-fixer --no-update
   - composer global update --prefer-dist --no-interaction
->>>>>>> 15a251e7
   - if [ "$SYMFONY_VERSION" = "2.8.*@dev" ] || [ "$SYMFONY_VERSION" = "3.0.x-dev as 2.8" ]; then SYMFONY_DEPRECATIONS_HELPER=strict; fi;
   - if [ "$SYMFONY_VERSION" != "" ]; then composer require "symfony/symfony:${SYMFONY_VERSION}" --no-update; fi;
   - travis_wait composer update --prefer-dist --no-interaction $COMPOSER_FLAGS
