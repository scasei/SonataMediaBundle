--- conflicted
+++ resolved
@@ -1,15 +1,8 @@
 cs:
-<<<<<<< HEAD
-	./vendor/bin/php-cs-fixer fix --verbose
-
-cs_dry_run:
-	./vendor/bin/php-cs-fixer fix --verbose --dry-run
-=======
 	php-cs-fixer fix --verbose
 
 cs_dry_run:
 	php-cs-fixer fix --verbose --dry-run
->>>>>>> 15a251e7
 
 test:
 	phpunit
