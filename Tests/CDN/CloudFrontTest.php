<?php

/*
 * This file is part of the Sonata Project package.
 *
 * (c) Thomas Rabaix <thomas.rabaix@sonata-project.org>
 *
 * For the full copyright and license information, please view the LICENSE
 * file that was distributed with this source code.
 */

namespace Sonata\MediaBundle\Tests\CDN;

/**
 * @author Javier Spagnoletti <phansys@gmail.com>
 */
class CloudFrontTest extends \PHPUnit_Framework_TestCase
{
    /**
     * @group legacy
     */
    public function testLegacyCloudFront()
    {
<<<<<<< HEAD
        $client = $this->getMock('\Aws\CloudFront\CloudFrontClient', array('createInvalidation'), array(), '', false);
=======
        $client = $this->getMock(
            'Sonata\MediaBundle\Tests\CDN\CloudFrontClientSpy',
            array('createInvalidation'),
            array(),
            '',
            false
        );
>>>>>>> fabd14b9
        $client->expects($this->exactly(3))->method('createInvalidation')->will($this->returnValue(new CloudFrontResultSpy()));

        $cloudFront = $this->getMockBuilder('Sonata\MediaBundle\CDN\CloudFront')
                    ->setConstructorArgs(array('/foo', 'secret', 'key', 'xxxxxxxxxxxxxx'))
                    ->setMethods(null)
                    ->getMock();
        $cloudFront->setClient($client);

        $this->assertSame('/foo/bar.jpg', $cloudFront->getPath('bar.jpg', true));

        $path = '/mypath/file.jpg';

        $cloudFront->flushByString($path);
        $cloudFront->flush($path);
        $cloudFront->flushPaths(array($path));
    }

    /**
     * @group legacy
     */
    public function testLegacyException()
    {
        $this->setExpectedException('\RuntimeException', 'Unable to flush : ');
<<<<<<< HEAD
        $client = $this->getMock('\Aws\CloudFront\CloudFrontClient', array('createInvalidation'), array(), '', false);
=======
        $client = $this->getMock(
            'Sonata\MediaBundle\Tests\CDN\CloudFrontClientSpy',
            array('createInvalidation'),
            array(),
            '',
            false
        );
>>>>>>> fabd14b9
        $client->expects($this->exactly(1))->method('createInvalidation')->will($this->returnValue(new CloudFrontResultSpy(true)));
        $cloudFront = $this->getMockBuilder('Sonata\MediaBundle\CDN\CloudFront')
                    ->setConstructorArgs(array('/foo', 'secret', 'key', 'xxxxxxxxxxxxxx'))
                    ->setMethods(null)
                    ->getMock();
        $cloudFront->setClient($client);
        $cloudFront->flushPaths(array('boom'));
    }
}

class CloudFrontResultSpy
{
    protected $fail = false;

    public function __construct($fail = false)
    {
        $this->fail = $fail;
    }

    public function get($data)
    {
        if ('Status' !== $data || $this->fail) {
            return;
        }

        return 'InProgress';
    }
}<|MERGE_RESOLUTION|>--- conflicted
+++ resolved
@@ -21,17 +21,13 @@
      */
     public function testLegacyCloudFront()
     {
-<<<<<<< HEAD
-        $client = $this->getMock('\Aws\CloudFront\CloudFrontClient', array('createInvalidation'), array(), '', false);
-=======
         $client = $this->getMock(
-            'Sonata\MediaBundle\Tests\CDN\CloudFrontClientSpy',
+            'Aws\CloudFront\CloudFrontClient',
             array('createInvalidation'),
             array(),
             '',
             false
         );
->>>>>>> fabd14b9
         $client->expects($this->exactly(3))->method('createInvalidation')->will($this->returnValue(new CloudFrontResultSpy()));
 
         $cloudFront = $this->getMockBuilder('Sonata\MediaBundle\CDN\CloudFront')
@@ -55,17 +51,13 @@
     public function testLegacyException()
     {
         $this->setExpectedException('\RuntimeException', 'Unable to flush : ');
-<<<<<<< HEAD
-        $client = $this->getMock('\Aws\CloudFront\CloudFrontClient', array('createInvalidation'), array(), '', false);
-=======
         $client = $this->getMock(
-            'Sonata\MediaBundle\Tests\CDN\CloudFrontClientSpy',
+            'Aws\CloudFront\CloudFrontClient',
             array('createInvalidation'),
             array(),
             '',
             false
         );
->>>>>>> fabd14b9
         $client->expects($this->exactly(1))->method('createInvalidation')->will($this->returnValue(new CloudFrontResultSpy(true)));
         $cloudFront = $this->getMockBuilder('Sonata\MediaBundle\CDN\CloudFront')
                     ->setConstructorArgs(array('/foo', 'secret', 'key', 'xxxxxxxxxxxxxx'))
