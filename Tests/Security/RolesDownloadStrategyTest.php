<?php

/*
 * This file is part of the Sonata Project package.
 *
 * (c) Thomas Rabaix <thomas.rabaix@sonata-project.org>
 *
 * For the full copyright and license information, please view the LICENSE
 * file that was distributed with this source code.
 */

namespace Sonata\MediaBundle\Tests\Security;

use Sonata\MediaBundle\Security\RolesDownloadStrategy;
use Sonata\MediaBundle\Tests\Helpers\PHPUnit_Framework_TestCase;

class RolesDownloadStrategyTest extends PHPUnit_Framework_TestCase
{
    public function testIsGrantedTrue()
    {
<<<<<<< HEAD
        $media = $this->getMock('Sonata\MediaBundle\Model\MediaInterface');
        $request = $this->getMock('Symfony\Component\HttpFoundation\Request');
        $translator = $this->getMock('Symfony\Component\Translation\TranslatorInterface');
        $security = $this->getMock('Symfony\Component\Security\Core\Authorization\AuthorizationCheckerInterface');
=======
        $media = $this->createMock('Sonata\MediaBundle\Model\MediaInterface');
        $request = $this->createMock('Symfony\Component\HttpFoundation\Request');
        $translator = $this->createMock('Symfony\Component\Translation\TranslatorInterface');

        // Prefer the Symfony 2.6+ API if available
        if (interface_exists('Symfony\Component\Security\Core\Authorization\AuthorizationCheckerInterface')) {
            $security = $this->createMock('Symfony\Component\Security\Core\Authorization\AuthorizationCheckerInterface');
        } else {
            $security = $this->createMock('Symfony\Component\Security\Core\SecurityContextInterface');
        }
>>>>>>> 41604a72

        $security->expects($this->any())
            ->method('isGranted')
            ->will($this->returnCallback(function (array $roles) {
                return in_array('ROLE_ADMIN', $roles);
            }));

        $strategy = new RolesDownloadStrategy($translator, $security, array('ROLE_ADMIN'));
        $this->assertTrue($strategy->isGranted($media, $request));
    }

    public function testIsGrantedFalse()
    {
<<<<<<< HEAD
        $media = $this->getMock('Sonata\MediaBundle\Model\MediaInterface');
        $request = $this->getMock('Symfony\Component\HttpFoundation\Request');
        $translator = $this->getMock('Symfony\Component\Translation\TranslatorInterface');
        $security = $this->getMock('Symfony\Component\Security\Core\Authorization\AuthorizationCheckerInterface');
=======
        $media = $this->createMock('Sonata\MediaBundle\Model\MediaInterface');
        $request = $this->createMock('Symfony\Component\HttpFoundation\Request');
        $translator = $this->createMock('Symfony\Component\Translation\TranslatorInterface');

        // Prefer the Symfony 2.6+ API if available
        if (interface_exists('Symfony\Component\Security\Core\Authorization\AuthorizationCheckerInterface')) {
            $security = $this->createMock('Symfony\Component\Security\Core\Authorization\AuthorizationCheckerInterface');
        } else {
            $security = $this->createMock('Symfony\Component\Security\Core\SecurityContextInterface');
        }
>>>>>>> 41604a72

        $security->expects($this->any())
            ->method('isGranted')
            ->will($this->returnCallback(function (array $roles) {
                return in_array('FOO', $roles);
            }));

        $strategy = new RolesDownloadStrategy($translator, $security, array('ROLE_ADMIN'));
        $this->assertFalse($strategy->isGranted($media, $request));
    }
}<|MERGE_RESOLUTION|>--- conflicted
+++ resolved
@@ -18,23 +18,10 @@
 {
     public function testIsGrantedTrue()
     {
-<<<<<<< HEAD
-        $media = $this->getMock('Sonata\MediaBundle\Model\MediaInterface');
-        $request = $this->getMock('Symfony\Component\HttpFoundation\Request');
-        $translator = $this->getMock('Symfony\Component\Translation\TranslatorInterface');
-        $security = $this->getMock('Symfony\Component\Security\Core\Authorization\AuthorizationCheckerInterface');
-=======
         $media = $this->createMock('Sonata\MediaBundle\Model\MediaInterface');
         $request = $this->createMock('Symfony\Component\HttpFoundation\Request');
         $translator = $this->createMock('Symfony\Component\Translation\TranslatorInterface');
-
-        // Prefer the Symfony 2.6+ API if available
-        if (interface_exists('Symfony\Component\Security\Core\Authorization\AuthorizationCheckerInterface')) {
-            $security = $this->createMock('Symfony\Component\Security\Core\Authorization\AuthorizationCheckerInterface');
-        } else {
-            $security = $this->createMock('Symfony\Component\Security\Core\SecurityContextInterface');
-        }
->>>>>>> 41604a72
+        $security = $this->createMock('Symfony\Component\Security\Core\Authorization\AuthorizationCheckerInterface');
 
         $security->expects($this->any())
             ->method('isGranted')
@@ -48,23 +35,10 @@
 
     public function testIsGrantedFalse()
     {
-<<<<<<< HEAD
-        $media = $this->getMock('Sonata\MediaBundle\Model\MediaInterface');
-        $request = $this->getMock('Symfony\Component\HttpFoundation\Request');
-        $translator = $this->getMock('Symfony\Component\Translation\TranslatorInterface');
-        $security = $this->getMock('Symfony\Component\Security\Core\Authorization\AuthorizationCheckerInterface');
-=======
         $media = $this->createMock('Sonata\MediaBundle\Model\MediaInterface');
         $request = $this->createMock('Symfony\Component\HttpFoundation\Request');
         $translator = $this->createMock('Symfony\Component\Translation\TranslatorInterface');
-
-        // Prefer the Symfony 2.6+ API if available
-        if (interface_exists('Symfony\Component\Security\Core\Authorization\AuthorizationCheckerInterface')) {
-            $security = $this->createMock('Symfony\Component\Security\Core\Authorization\AuthorizationCheckerInterface');
-        } else {
-            $security = $this->createMock('Symfony\Component\Security\Core\SecurityContextInterface');
-        }
->>>>>>> 41604a72
+        $security = $this->createMock('Symfony\Component\Security\Core\Authorization\AuthorizationCheckerInterface');
 
         $security->expects($this->any())
             ->method('isGranted')
