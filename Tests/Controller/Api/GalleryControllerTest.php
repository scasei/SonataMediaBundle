--- conflicted
+++ resolved
@@ -47,24 +47,18 @@
 
         $gController = new GalleryController($galleryManager, $mediaManager, $formFactory, 'test');
 
-<<<<<<< HEAD
-        $params = $this->getMock('FOS\RestBundle\Request\ParamFetcherInterface');
-        $params
+        $paramFetcher = $this->getMockBuilder('FOS\RestBundle\Request\ParamFetcher')
+            ->disableOriginalConstructor()
+            ->getMock();
+        $paramFetcher->expects($this->exactly(3))->method('get');
+        $paramFetcher
             ->expects($this->once())
             ->method('all')
             ->will($this->returnValue(array(
                 'page' => 1,
                 'count' => 10,
                 'orderBy' => array('id' => 'ASC'),
-        )));
-        $params->expects($this->exactly(3))->method('get');
-=======
-        $paramFetcher = $this->getMockBuilder('FOS\RestBundle\Request\ParamFetcher')
-            ->disableOriginalConstructor()
-            ->getMock();
-        $paramFetcher->expects($this->exactly(3))->method('get');
-        $paramFetcher->expects($this->once())->method('all')->will($this->returnValue(array()));
->>>>>>> 72475141
+            )));
 
         $this->assertSame(array(), $gController->getGalleriesAction($paramFetcher));
     }
