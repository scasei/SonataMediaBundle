--- conflicted
+++ resolved
@@ -155,30 +155,6 @@
 
     protected function getMinimalConfiguration()
     {
-<<<<<<< HEAD
-        return new SonataMediaExtension();
-    }
-
-    /**
-     * @return array
-     */
-    protected function getConfigs()
-    {
-        $configs = array(
-            'sonata_media' => array(
-                'db_driver' => 'doctrine_orm',
-                'default_context' => 'default',
-                'contexts' => array(
-                    'default' => array(
-                        'providers' => array(
-                            'sonata.media.provider.image',
-                        ),
-                        'formats' => array(
-                            'default' => array(
-                                'width' => 100,
-                                'quality' => 100,
-                            ),
-=======
         return array(
             'default_context' => 'default',
             'db_driver' => 'doctrine_orm',
@@ -188,7 +164,6 @@
                         'small' => array(
                             'width' => 100,
                             'quality' => 50,
->>>>>>> feb864b7
                         ),
                     ),
                 ),
@@ -210,33 +185,4 @@
             new SonataMediaExtension(),
         );
     }
-
-    private function getContainer(array $config = array())
-    {
-        $defaults = array(array(
-            'default_context' => 'default',
-            'db_driver' => 'doctrine_orm',
-            'contexts' => array('default' => array('formats' => array('small' => array('width' => 100, 'quality' => 50)))),
-            'filesystem' => array('local' => array('directory' => '/tmp/')),
-        ));
-
-        $container = new ContainerBuilder();
-        $container->setParameter('kernel.bundles', array('SonataAdminBundle' => true));
-        $container->setDefinition('translator', new Definition('\stdClass'));
-        $container->setDefinition('security.authorization_checker', new Definition('\stdClass'));
-        $container->setDefinition('doctrine', new Definition('\stdClass'));
-        $container->setDefinition('session', new Definition('\stdClass'));
-
-        if (isset($config[0]['category_manager'])) {
-            $container->setDefinition($config[0]['category_manager'], new Definition('\stdClass'));
-        }
-
-        $container->setDefinition('sonata.classification.manager.category', new Definition('Sonata\ClassificationBundle\Model\CategoryManager'));
-
-        $loader = new SonataMediaExtension();
-        $loader->load(array_merge($defaults, $config), $container);
-        $container->compile();
-
-        return $container;
-    }
 }