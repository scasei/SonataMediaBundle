--- conflicted
+++ resolved
@@ -45,12 +45,7 @@
 
     public function testLoadWithDefaultAndCustomCategoryManager()
     {
-<<<<<<< HEAD
-        $container = $this->getContainer(
-            array(array(
-=======
         $container = $this->getContainer(array(array(
->>>>>>> 26707188
             'class' => array('category' => '\stdClass'),
             'category_manager' => 'dummy.service.name',
         )));
@@ -61,12 +56,7 @@
 
     public function testLoadWithForceDisableTrueAndWithCategoryManager()
     {
-<<<<<<< HEAD
-        $container = $this->getContainer(
-            array(array(
-=======
         $container = $this->getContainer(array(array(
->>>>>>> 26707188
             'class' => array('category' => '\stdClass'),
             'category_manager' => 'dummy.service.name',
             'force_disable_category' => true,
@@ -91,18 +81,10 @@
 
     public function testLoadWithDefaultAndClassificationBundleEnableAndCustomCategoryManager()
     {
-<<<<<<< HEAD
-        $container = $this->getContainer(
-            array(array(
-                'class' => array('category' => '\stdClass'),
-                'category_manager' => 'dummy.service.name',
-            )));
-=======
         $container = $this->getContainer(array(array(
             'class' => array('category' => '\stdClass'),
             'category_manager' => 'dummy.service.name',
         )));
->>>>>>> 26707188
 
         $this->assertTrue($container->hasAlias('sonata.media.manager.category'));
         $this->assertSame($container->getAlias('sonata.media.manager.category')->__toString(), 'dummy.service.name');
@@ -179,41 +161,6 @@
     }
 
     /**
-<<<<<<< HEAD
-=======
-     * @return ContainerBuilder
-     */
-    protected function getContainer($config = array())
-    {
-        $defaults = array(array(
-            'default_context' => 'default',
-            'db_driver' => 'doctrine_orm',
-            'contexts' => array('default' => array('formats' => array('small' => array('width' => 100, 'quality' => 50)))),
-            'filesystem' => array('local' => array('directory' => '/tmp/')),
-        ));
-
-        $container = new ContainerBuilder();
-        $container->setParameter('kernel.bundles', array('SonataAdminBundle' => true));
-        $container->setDefinition('translator', new Definition('\stdClass'));
-        $container->setDefinition('security.context', new Definition('\stdClass'));
-        $container->setDefinition('doctrine', new Definition('\stdClass'));
-        $container->setDefinition('session', new Definition('\stdClass'));
-
-        if (isset($config[0]['category_manager'])) {
-            $container->setDefinition($config[0]['category_manager'], new Definition('\stdClass'));
-        }
-
-        $container->setDefinition('sonata.classification.manager.category', new Definition('Sonata\ClassificationBundle\Model\CategoryManager'));
-
-        $loader = new SonataMediaExtension();
-        $loader->load(array_merge($defaults, $config), $container);
-        $container->compile();
-
-        return $container;
-    }
-
-    /**
->>>>>>> 26707188
      * @return array
      */
     protected function getConfigs()
