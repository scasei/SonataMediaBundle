--- conflicted
+++ resolved
@@ -74,28 +74,16 @@
 
         $datagrid->setValue('context', null, $context);
 
-<<<<<<< HEAD
-        // retrieve the main category for the tree view
-        $rootCategory = null;
-        if ($this->container->has('sonata.media.manager.category')) {
-            $rootCategory = $this->container->get('sonata.media.manager.category')->getRootCategory($context);
-=======
         $rootCategory = null;
         if ($this->has('sonata.media.manager.category')) {
             $rootCategory = $this->get('sonata.media.manager.category')->getRootCategory($context);
->>>>>>> 26707188
         }
 
         if (null !== $rootCategory && !$filters) {
             $datagrid->setValue('category', null, $rootCategory->getId());
         }
-<<<<<<< HEAD
-        if ($this->container->has('sonata.media.manager.category') && $request->get('category')) {
-            $category = $this->container->get('sonata.media.manager.category')->findOneBy(array(
-=======
         if ($this->has('sonata.media.manager.category') && $request->get('category')) {
             $category = $this->get('sonata.media.manager.category')->findOneBy(array(
->>>>>>> 26707188
                 'id' => (int) $request->get('category'),
                 'context' => $context,
             ));
