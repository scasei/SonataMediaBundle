<?xml version="1.0" encoding="UTF-8"?>
<container xmlns="http://symfony.com/schema/dic/services" xmlns:xsi="http://www.w3.org/2001/XMLSchema-instance" xsi:schemaLocation="http://symfony.com/schema/dic/services http://symfony.com/schema/dic/services/services-1.0.xsd">
    <parameters>
        <!-- COMMON -->
        <parameter key="sonata.media.admin.groupname">sonata_media</parameter>
        <parameter key="sonata.media.admin.groupicon"><![CDATA[<i class='fa fa-image'></i>]]></parameter>
        <!-- MEDIA -->
        <parameter key="sonata.media.admin.media.class">Sonata\MediaBundle\Admin\ODM\MediaAdmin</parameter>
        <parameter key="sonata.media.admin.media.controller">SonataMediaBundle:MediaAdmin</parameter>
        <parameter key="sonata.media.admin.media.translation_domain">SonataMediaBundle</parameter>
        <!-- GALLERY -->
        <parameter key="sonata.media.admin.gallery.class">Sonata\MediaBundle\Admin\GalleryAdmin</parameter>
        <parameter key="sonata.media.admin.gallery.controller">SonataMediaBundle:GalleryAdmin</parameter>
        <parameter key="sonata.media.admin.gallery.translation_domain">%sonata.media.admin.media.translation_domain%</parameter>
        <!-- GALLERY HAS MEDIA -->
        <parameter key="sonata.media.admin.gallery_item.class">Sonata\MediaBundle\Admin\GalleryItemAdmin</parameter>
        <parameter key="sonata.media.admin.gallery_item.controller">SonataAdminBundle:CRUD</parameter>
        <parameter key="sonata.media.admin.gallery_item.translation_domain">%sonata.media.admin.media.translation_domain%</parameter>
    </parameters>
    <services>
        <service id="sonata.media.admin.media" class="%sonata.media.admin.media.class%">
            <tag name="sonata.admin" manager_type="doctrine_mongodb" group="%sonata.media.admin.groupname%" label_catalogue="%sonata.media.admin.media.translation_domain%" label="media" label_translator_strategy="sonata.admin.label.strategy.underscore" icon="%sonata.media.admin.groupicon%"/>
            <argument/>
            <argument>%sonata.media.admin.media.entity%</argument>
            <argument>%sonata.media.admin.media.controller%</argument>
            <argument type="service" id="sonata.media.pool"/>
            <argument type="service" id="sonata.media.manager.category" on-invalid="null"/>
            <call method="setModelManager">
                <argument type="service" id="sonata.media.admin.media.manager"/>
            </call>
            <call method="setTranslationDomain">
                <argument>%sonata.media.admin.media.translation_domain%</argument>
            </call>
            <call method="setTemplates">
                <argument type="collection">
                    <argument key="inner_list_row">SonataMediaBundle:MediaAdmin:inner_row_media.html.twig</argument>
                    <argument key="base_list_field">SonataAdminBundle:CRUD:base_list_flat_field.html.twig</argument>
                    <argument key="list">SonataMediaBundle:MediaAdmin:list.html.twig</argument>
                    <argument key="edit">SonataMediaBundle:MediaAdmin:edit.html.twig</argument>
                </argument>
            </call>
        </service>
        <service id="sonata.media.admin.media.manager" class="Sonata\DoctrineMongoDBAdminBundle\Model\ModelManager">
            <argument type="service" id="doctrine_mongodb"/>
        </service>
        <service id="sonata.media.admin.gallery" class="%sonata.media.admin.gallery.class%">
            <tag name="sonata.admin" manager_type="doctrine_mongodb" group="%sonata.media.admin.groupname%" label_catalogue="%sonata.media.admin.gallery.translation_domain%" label="gallery" label_translator_strategy="sonata.admin.label.strategy.underscore" icon="%sonata.media.admin.groupicon%"/>
            <argument/>
            <argument>%sonata.media.admin.gallery.entity%</argument>
            <argument>%sonata.media.admin.gallery.controller%</argument>
            <argument type="service" id="sonata.media.pool"/>
            <call method="setTranslationDomain">
                <argument>%sonata.media.admin.gallery.translation_domain%</argument>
            </call>
            <call method="setTemplates">
                <argument type="collection">
                    <argument key="list">SonataMediaBundle:GalleryAdmin:list.html.twig</argument>
                </argument>
            </call>
        </service>
<<<<<<< HEAD
        <service id="sonata.media.admin.gallery_item" class="%sonata.media.admin.gallery_item.class%">
            <tag name="sonata.admin" manager_type="doctrine_mongodb" group="sonata_media" label_catalogue="%sonata.media.admin.gallery_item.translation_domain%" label="gallery_item" show_in_dashboard="false" label_translator_strategy="sonata.admin.label.strategy.underscore"/>
=======
        <service id="sonata.media.admin.gallery_has_media" class="%sonata.media.admin.gallery_has_media.class%">
            <tag name="sonata.admin" manager_type="doctrine_mongodb" group="%sonata.media.admin.groupname%" label_catalogue="%sonata.media.admin.gallery_has_media.translation_domain%" label="gallery_has_media" show_in_dashboard="false" label_translator_strategy="sonata.admin.label.strategy.underscore" icon="%sonata.media.admin.groupicon%"/>
>>>>>>> 41604a72
            <argument/>
            <argument>%sonata.media.admin.gallery_item.entity%</argument>
            <argument>%sonata.media.admin.gallery_item.controller%</argument>
            <call method="setTranslationDomain">
                <argument>%sonata.media.admin.gallery_item.translation_domain%</argument>
            </call>
        </service>
    </services>
</container><|MERGE_RESOLUTION|>--- conflicted
+++ resolved
@@ -58,13 +58,8 @@
                 </argument>
             </call>
         </service>
-<<<<<<< HEAD
         <service id="sonata.media.admin.gallery_item" class="%sonata.media.admin.gallery_item.class%">
-            <tag name="sonata.admin" manager_type="doctrine_mongodb" group="sonata_media" label_catalogue="%sonata.media.admin.gallery_item.translation_domain%" label="gallery_item" show_in_dashboard="false" label_translator_strategy="sonata.admin.label.strategy.underscore"/>
-=======
-        <service id="sonata.media.admin.gallery_has_media" class="%sonata.media.admin.gallery_has_media.class%">
-            <tag name="sonata.admin" manager_type="doctrine_mongodb" group="%sonata.media.admin.groupname%" label_catalogue="%sonata.media.admin.gallery_has_media.translation_domain%" label="gallery_has_media" show_in_dashboard="false" label_translator_strategy="sonata.admin.label.strategy.underscore" icon="%sonata.media.admin.groupicon%"/>
->>>>>>> 41604a72
+            <tag name="sonata.admin" manager_type="doctrine_mongodb" group="%sonata.media.admin.groupname%" label_catalogue="%sonata.media.admin.gallery_item.translation_domain%" label="gallery_item" show_in_dashboard="false" label_translator_strategy="sonata.admin.label.strategy.underscore" icon="%sonata.media.admin.groupicon%"/>
             <argument/>
             <argument>%sonata.media.admin.gallery_item.entity%</argument>
             <argument>%sonata.media.admin.gallery_item.controller%</argument>
