<?xml version="1.0" encoding="UTF-8"?>
<xliff xmlns="urn:oasis:names:tc:xliff:document:1.2" version="1.2">
    <file source-language="en" target-language="sl" datatype="plaintext" original="SonataMediaBundle.en.xliff">
        <body>
            <trans-unit id="default">
                <source>default</source>
                <target>Privzeto</target>
            </trans-unit>
            <trans-unit id="media">
                <source>media</source>
                <target>Medijske vsebine</target>
            </trans-unit>
            <trans-unit id="gallery">
                <source>gallery</source>
                <target>Galerija</target>
            </trans-unit>
            <trans-unit id="sonata_media">
                <source>sonata_media</source>
                <target>Medijske vsebine</target>
            </trans-unit>
            <trans-unit id="no_provider_available">
                <source>no_provider_available</source>
                <target>Ponudniki niso na voljo</target>
            </trans-unit>
            <trans-unit id="title_select_provider">
                <source>title_select_provider</source>
                <target>Izberi ponudnika medijskih vsebin</target>
            </trans-unit>
            <trans-unit id="breadcrumb.link_media_create">
                <source>breadcrumb.link_media_create</source>
                <target>Ustvari</target>
            </trans-unit>
            <trans-unit id="breadcrumb.link_media_list">
                <source>breadcrumb.link_media_list</source>
                <target>Medijske vsebine</target>
            </trans-unit>
            <trans-unit id="breadcrumb.link_media_edit">
                <source>breadcrumb.link_media_edit</source>
                <target>Uredi</target>
            </trans-unit>
            <trans-unit id="breadcrumb.link_media_view">
                <source>breadcrumb.link_media_view</source>
                <target>Poglej</target>
            </trans-unit>
            <trans-unit id="breadcrumb.link_media_delete">
                <source>breadcrumb.link_media_delete</source>
                <target>Izbriši</target>
            </trans-unit>
            <trans-unit id="breadcrumb.link_gallery_create">
                <source>breadcrumb.link_gallery_create</source>
                <target>Ustvari</target>
            </trans-unit>
            <trans-unit id="breadcrumb.link_media_show">
                <source>breadcrumb.link_media_show</source>
                <target>Prikaži</target>
            </trans-unit>
            <trans-unit id="breadcrumb.link_gallery_list">
                <source>breadcrumb.link_gallery_list</source>
                <target>Galerije</target>
            </trans-unit>
            <trans-unit id="breadcrumb.link_gallery_edit">
                <source>breadcrumb.link_gallery_edit</source>
                <target>Uredi</target>
            </trans-unit>
            <trans-unit id="breadcrumb.link_gallery_delete">
                <source>breadcrumb.link_gallery_delete</source>
                <target>Izbriši</target>
            </trans-unit>
            <trans-unit id="description.roles_download_strategy">
                <source>description.roles_download_strategy</source>
                <target>Medijske vsebine lahko vnesejo uporabniki z naslednjimi pravicami: %roles%.</target>
            </trans-unit>
            <trans-unit id="description.public_download_strategy">
                <source>description.public_download_strategy</source>
                <target>Medijske vsebine lahko vnesejo vsi uporabniki.</target>
            </trans-unit>
            <trans-unit id="description.forbidden_download_strategy">
                <source>description.forbidden_download_strategy</source>
                <target>Medijskih vsebin ne more vnesti noben uporabnik.</target>
            </trans-unit>
            <trans-unit id="description.session_download_strategy">
                <source>description.session_download_strategy</source>
                <target>Mediji so lahko prenešeni enkrat na sejo.|Mediji so lahko prenešeni %times% krat na sejo.</target>
            </trans-unit>
            <trans-unit id="filter.label_name">
                <source>filter.label_name</source>
                <target>Ime</target>
            </trans-unit>
            <trans-unit id="filter.label_provider_reference">
                <source>filter.label_provider_reference</source>
                <target>Referenca ponudnika</target>
            </trans-unit>
            <trans-unit id="filter.label_enabled">
                <source>filter.label_enabled</source>
                <target>Omogočeno</target>
            </trans-unit>
            <trans-unit id="filter.label_context">
                <source>filter.label_context</source>
                <target>Kontekst</target>
            </trans-unit>
            <trans-unit id="filter.label_provider_name">
                <source>filter.label_provider_name</source>
                <target>Ime ponudnika</target>
            </trans-unit>
            <trans-unit id="filter.label_category">
                <source>filter.label_category</source>
                <target>Kategorija</target>
            </trans-unit>
            <trans-unit id="filter.label_author_name">
                <source>filter.label_author_name</source>
                <target>Ime avtorja</target>
            </trans-unit>
            <trans-unit id="filter.label_width">
                <source>filter.label_width</source>
                <target>Širina</target>
            </trans-unit>
            <trans-unit id="filter.label_height">
                <source>filter.label_height</source>
                <target>Višina</target>
            </trans-unit>
            <trans-unit id="filter.label_content_type">
                <source>filter.label_content_type</source>
                <target>Vrsta vsebine</target>
            </trans-unit>
            <trans-unit id="form.label_enabled">
                <source>form.label_enabled</source>
                <target>Omogočeno</target>
            </trans-unit>
            <trans-unit id="form.label_media">
                <source>form.label_media</source>
                <target>Mediji</target>
            </trans-unit>
            <trans-unit id="form.label_position">
                <source>form.label_position</source>
                <target>Pozicija</target>
            </trans-unit>
            <trans-unit id="form.label_context">
                <source>form.label_context</source>
                <target>Kontekst</target>
            </trans-unit>
            <trans-unit id="form.label_name">
                <source>form.label_name</source>
                <target>Ime</target>
            </trans-unit>
            <trans-unit id="form.label_default_format">
                <source>form.label_default_format</source>
                <target>Oblika</target>
            </trans-unit>
            <trans-unit id="form.label_gallery_items">
                <source>form.label_gallery_items</source>
                <target>Mediji</target>
            </trans-unit>
            <trans-unit id="form.label_author_name">
                <source>form.label_author_name</source>
                <target>Avtor</target>
            </trans-unit>
            <trans-unit id="form.label_cdn_is_flushable">
                <source>form.label_cdn_is_flushable</source>
                <target>Izbrazni CDN</target>
            </trans-unit>
            <trans-unit id="form.label_description">
                <source>form.label_description</source>
                <target>Opis</target>
            </trans-unit>
            <trans-unit id="form.label_copyright">
                <source>form.label_copyright</source>
                <target>Avtorske pravice</target>
            </trans-unit>
            <trans-unit id="form.label_binary_content">
                <source>form.label_binary_content</source>
                <target>Datoteka/referenca</target>
            </trans-unit>
            <trans-unit id="label.size">
                <source>label.size</source>
                <target>Velikost</target>
            </trans-unit>
            <trans-unit id="label.length">
                <source>label.length</source>
                <target>Dolžina</target>
            </trans-unit>
            <trans-unit id="label.width">
                <source>label.width</source>
                <target>Širina</target>
            </trans-unit>
            <trans-unit id="label.height">
                <source>label.height</source>
                <target>Višina</target>
            </trans-unit>
            <trans-unit id="label.content_type">
                <source>label.content_type</source>
                <target>Vrsta vsebine</target>
            </trans-unit>
            <trans-unit id="label.copyright">
                <source>label.copyright</source>
                <target>Avtorske pravice</target>
            </trans-unit>
            <trans-unit id="label.author_name">
                <source>label.author_name</source>
                <target>Avtor</target>
            </trans-unit>
            <trans-unit id="label.cdn">
                <source>label.cdn</source>
                <target>CDN</target>
            </trans-unit>
            <trans-unit id="label.to_be_flushed">
                <source>label.to_be_flushed</source>
                <target>Za izprazniti</target>
            </trans-unit>
            <trans-unit id="label.flushed_at">
                <source>label.flushed_at</source>
                <target>Izpraznjeno ob</target>
            </trans-unit>
            <trans-unit id="label.public_url">
                <source>label.public_url</source>
                <target>Javni URL</target>
            </trans-unit>
            <trans-unit id="label.name">
                <source>label.name</source>
                <target>Ime</target>
            </trans-unit>
            <trans-unit id="label.file">
                <source>label.file</source>
                <target>Datoteka</target>
            </trans-unit>
            <trans-unit id="label.author">
                <source>label.author</source>
                <target>Avtor</target>
            </trans-unit>
            <trans-unit id="label.enabled">
                <source>label.enabled</source>
                <target>Omogočeno</target>
            </trans-unit>
            <trans-unit id="label.cdn_is_flushable">
                <source>label.cdn_is_flushable</source>
                <target>Izprazni CDN</target>
            </trans-unit>
            <trans-unit id="label.cdn_flush_identifier">
                <source>label.cdn_flush_identifier</source>
                <target>Identifikator izpraznitve CDN</target>
            </trans-unit>
            <trans-unit id="label.video_reference">
                <source>label.video_reference</source>
                <target>Spremeni video</target>
            </trans-unit>
            <trans-unit id="label.description">
                <source>label.description</source>
                <target>Opis</target>
            </trans-unit>
            <trans-unit id="label.select_context">
                <source>label.select_context</source>
                <target>Kontekst: </target>
            </trans-unit>
            <trans-unit id="label.select_provider">
                <source>label.select_provider</source>
                <target>Vrsta: </target>
            </trans-unit>
            <trans-unit id="label.protected_download_url">
                <source>label.protected_download_url</source>
                <target>Zaščiten URL</target>
            </trans-unit>
            <trans-unit id="label.protected_download_url_notice">
                <source>label.protected_download_url_notice</source>
                <target>Opozorilo</target>
            </trans-unit>
            <trans-unit id="label.edit_with_pixlr">
                <source>label.edit_with_pixlr</source>
                <target>Urejanje s pomočjo strani Pixlr</target>
            </trans-unit>
            <trans-unit id="label.pixlr_warning">
                <source>label.pixlr_warning</source>
                <target><![CDATA[
                        <span class="label label-warning">Pomembno</span> medijske vsebine boste izpostavili <strong>zunanjim storitvam</strong>.<br />
                        Če so vsebine zasebne narave, prosimo ne uporabljajte te storitve.
                    ]]></target>
            </trans-unit>
            <trans-unit id="label.pixlr_express_editor">
                <source>label.pixlr_express_editor</source>
                <target><![CDATA[
                        <strong>Express Editor</strong> <br />
                        Enostaven vmesnik za hitro urejanje
                    ]]></target>
            </trans-unit>
            <trans-unit id="label.pixlr_advanced_editor">
                <source>label.pixlr_advanced_editor</source>
                <target><![CDATA[
                        <strong>Napredni urejevalnik Pixlr</strong> <br />
                        Napredno
                    ]]></target>
            </trans-unit>
            <trans-unit id="link.all_providers">
                <source>link.all_providers</source>
                <target>Vsi</target>
            </trans-unit>
            <trans-unit id="link.test_protected_url">
                <source>link.test_protected_url</source>
                <target>Predogled povezave</target>
            </trans-unit>
            <trans-unit id="list.label_enabled">
                <source>list.label_enabled</source>
                <target>Omogočeno</target>
            </trans-unit>
            <trans-unit id="list.label_name">
                <source>list.label_name</source>
                <target>Ime</target>
            </trans-unit>
            <trans-unit id="list.label_author_name">
                <source>list.label_author_name</source>
                <target>Ime avtorja</target>
            </trans-unit>
            <trans-unit id="list.label_context">
                <source>list.label_context</source>
                <target>Kontekst</target>
            </trans-unit>
            <trans-unit id="list.label_default_format">
                <source>list.label_default_format</source>
                <target>Oblika</target>
            </trans-unit>
            <trans-unit id="list.label__action">
                <source>list.label__action</source>
                <target>Akcija</target>
            </trans-unit>
            <trans-unit id="list.label_custom">
                <source>list.label_custom</source>
                <target>Po meri</target>
            </trans-unit>
            <trans-unit id="list.label_author">
                <source>list.label_author</source>
                <target>Avtor</target>
            </trans-unit>
            <trans-unit id="sidemenu.link_edit_media">
                <source>sidemenu.link_edit_media</source>
                <target>Uredi</target>
            </trans-unit>
            <trans-unit id="sidemenu.link_media_view">
                <source>sidemenu.link_media_view</source>
                <target>Poglej</target>
            </trans-unit>
            <trans-unit id="sonata.media.provider.dailymotion">
                <source>sonata.media.provider.dailymotion</source>
                <target>DailyMotion</target>
            </trans-unit>
            <trans-unit id="sonata.media.provider.youtube">
                <source>sonata.media.provider.youtube</source>
                <target>YouTube</target>
            </trans-unit>
            <trans-unit id="sonata.media.provider.vimeo">
                <source>sonata.media.provider.vimeo</source>
                <target>Vimeo</target>
            </trans-unit>
            <trans-unit id="sonata.media.provider.image">
                <source>sonata.media.provider.image</source>
                <target>Slika</target>
            </trans-unit>
            <trans-unit id="sonata.media.provider.file">
                <source>sonata.media.provider.file</source>
                <target>Datoteka</target>
            </trans-unit>
            <trans-unit id="sonata.media.provider.dailymotion.description">
                <source>sonata.media.provider.dailymotion.description</source>
                <target>Dodaj video gostovan na DailyMotion</target>
            </trans-unit>
            <trans-unit id="sonata.media.provider.youtube.description">
                <source>sonata.media.provider.youtube.description</source>
                <target>Dodaj video gostovan na YouTube</target>
            </trans-unit>
            <trans-unit id="sonata.media.provider.vimeo.description">
                <source>sonata.media.provider.vimeo.description</source>
                <target>Dodaj video gostovan na Vimeo</target>
            </trans-unit>
            <trans-unit id="sonata.media.provider.image.description">
                <source>sonata.media.provider.image.description</source>
                <target>Dodaj sliko</target>
            </trans-unit>
            <trans-unit id="sonata.media.provider.file.description">
                <source>sonata.media.provider.file.description</source>
                <target>Dodaj kakršno koli vrsto datoteke</target>
            </trans-unit>
            <trans-unit id="title.media_preview">
                <source>title.media_preview</source>
                <target>Predogled</target>
            </trans-unit>
            <trans-unit id="title.media_thumbnail">
                <source>title.media_thumbnail</source>
                <target>Sličica</target>
            </trans-unit>
            <trans-unit id="title.informations">
                <source>title.informations</source>
                <target>Informacije</target>
            </trans-unit>
            <trans-unit id="title.formats">
                <source>title.formats</source>
                <target>Vrste</target>
            </trans-unit>
            <trans-unit id="link_media">
                <source>link_media</source>
                <target>Poveži objekt z novim medijem</target>
            </trans-unit>
            <trans-unit id="no_linked_media">
                <source>no_linked_media</source>
                <target>Ni medija povezanega z objektom</target>
            </trans-unit>
            <trans-unit id="widget_label_type">
                <source>widget_label_type</source>
                <target>Vrsta</target>
            </trans-unit>
            <trans-unit id="widget_label_context">
                <source>widget_label_context</source>
                <target>Kontekst</target>
            </trans-unit>
            <trans-unit id="widget_headline_information">
                <source>widget_headline_information</source>
                <target>Informacije</target>
            </trans-unit>
            <trans-unit id="widget_label_unlink">
                <source>widget_label_unlink</source>
                <target>Odstrani</target>
            </trans-unit>
            <trans-unit id="widget_label_binary_content">
                <source>widget_label_binary_content</source>
                <target>Datoteka</target>
            </trans-unit>
            <trans-unit id="sonata_media_gallery_index">
                <source>sonata_media_gallery_index</source>
                <target>Galerija</target>
            </trans-unit>
            <trans-unit id="sonata_template_box_media_gallery_block">
                <source>sonata_template_box_media_gallery_block</source>
                <target>To je blok medijske galerije. Lahko ga prepišete.</target>
            </trans-unit>
            <trans-unit id="list.label_description">
                <source>list.label_description</source>
                <target>Opis</target>
            </trans-unit>
            <trans-unit id="list.label_size">
                <source>list.label_size</source>
                <target>Velikost</target>
            </trans-unit>
            <trans-unit id="warning_no_category">
                <source>warning_no_category</source>
                <target>Kategorija ni definirana</target>
            </trans-unit>
            <trans-unit id="form.label_category">
                <source>form.label_category</source>
                <target>Kategorija</target>
            </trans-unit>
            <trans-unit id="form.label_provider_reference">
                <source>form.label_provider_reference</source>
                <target>Referenca ponudnika</target>
            </trans-unit>
            <trans-unit id="sonata.media.block.media">
                <source>sonata.media.block.media</source>
                <target>Mediji</target>
            </trans-unit>
            <trans-unit id="sonata.media.block.feature_media">
                <source>sonata.media.block.feature_media</source>
                <target>Mediji lastnosti</target>
            </trans-unit>
            <trans-unit id="sonata.media.block.gallery">
                <source>sonata.media.block.gallery</source>
                <target>Medijska galerija</target>
            </trans-unit>
            <trans-unit id="form.label_title">
                <source>form.label_title</source>
                <target>Naslov</target>
            </trans-unit>
            <trans-unit id="form.label_content">
                <source>form.label_content</source>
                <target>Vsebina</target>
            </trans-unit>
            <trans-unit id="form.label_orientation">
                <source>form.label_orientation</source>
                <target>Usmerjenost</target>
            </trans-unit>
            <trans-unit id="form.label_gallery">
                <source>form.label_gallery</source>
                <target>Galerija</target>
            </trans-unit>
            <trans-unit id="form.label_format">
                <source>form.label_format</source>
                <target>Oblika</target>
            </trans-unit>
            <trans-unit id="form.label_pause_time">
                <source>form.label_pause_time</source>
                <target>Čas pavze</target>
            </trans-unit>
            <trans-unit id="form.label_start_paused">
                <source>form.label_start_paused</source>
                <target>Začetek pavze</target>
            </trans-unit>
<<<<<<< HEAD
=======
            <trans-unit id="form.label_wrap">
                <source>form.label_wrap</source>
                <target>Ovitek</target>
            </trans-unit>
>>>>>>> 9d60ffb5
            <trans-unit id="form.label_orientation_left">
                <source>form.label_orientation_left</source>
                <target>Levo</target>
            </trans-unit>
            <trans-unit id="form.label_orientation_right">
                <source>form.label_orientation_right</source>
                <target>Desno</target>
            </trans-unit>
            <trans-unit id="sonata.media.block.gallery_list">
                <source>sonata.media.block.gallery_list</source>
                <target>Seznam galerije</target>
            </trans-unit>
            <trans-unit id="label_gallery_enabled">
                <source>label_gallery_enabled</source>
                <target>Omogočeno</target>
            </trans-unit>
            <trans-unit id="label_gallery_disabled">
                <source>label_gallery_disabled</source>
                <target>Onemogočeno</target>
            </trans-unit>
            <trans-unit id="no_galleries_found">
                <source>no_galleries_found</source>
                <target>Galerije niso najdene</target>
            </trans-unit>
            <trans-unit id="view_all_galleries">
                <source>view_all_galleries</source>
                <target>Ogled vseh galerij</target>
            </trans-unit>
            <trans-unit id="form.label_mode">
                <source>form.label_mode</source>
                <target>Način</target>
            </trans-unit>
            <trans-unit id="form.label_number">
                <source>form.label_number</source>
                <target>Številka</target>
            </trans-unit>
            <trans-unit id="form.label_order">
                <source>form.label_order</source>
                <target>Vrstni red</target>
            </trans-unit>
            <trans-unit id="form.label_order_name">
                <source>form.label_order_name</source>
                <target>Ime</target>
            </trans-unit>
            <trans-unit id="form.label_order_created_at">
                <source>form.label_order_created_at</source>
                <target>Ustvarjeno ob</target>
            </trans-unit>
            <trans-unit id="form.label_order_updated_at">
                <source>form.label_order_updated_at</source>
                <target>Posodobljeno ob</target>
            </trans-unit>
            <trans-unit id="form.label_sort">
                <source>form.label_sort</source>
                <target>Vrstni red</target>
            </trans-unit>
            <trans-unit id="form.label_sort_asc">
                <source>form.label_sort_asc</source>
                <target>Naraščajoče</target>
            </trans-unit>
            <trans-unit id="form.label_sort_desc">
                <source>form.label_sort_desc</source>
                <target>Padajoče</target>
            </trans-unit>
            <trans-unit id="form.label_mode_public">
                <source>form.label_mode_public</source>
                <target>Javno</target>
            </trans-unit>
            <trans-unit id="form.label_mode_admin">
                <source>form.label_mode_admin</source>
                <target>Admin</target>
            </trans-unit>
            <trans-unit id="form.label_class">
                <source>form.label_class</source>
                <target>CSS razred</target>
            </trans-unit>
        </body>
    </file>
</xliff><|MERGE_RESOLUTION|>--- conflicted
+++ resolved
@@ -487,13 +487,10 @@
                 <source>form.label_start_paused</source>
                 <target>Začetek pavze</target>
             </trans-unit>
-<<<<<<< HEAD
-=======
             <trans-unit id="form.label_wrap">
                 <source>form.label_wrap</source>
                 <target>Ovitek</target>
             </trans-unit>
->>>>>>> 9d60ffb5
             <trans-unit id="form.label_orientation_left">
                 <source>form.label_orientation_left</source>
                 <target>Levo</target>
