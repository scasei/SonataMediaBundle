<?xml version="1.0" encoding="UTF-8"?>
<xliff xmlns="urn:oasis:names:tc:xliff:document:1.2" version="1.2">
    <file source-language="it" datatype="plaintext" original="">
        <body>
            <trans-unit id="default">
                <source>default</source>
                <target>Default</target>
            </trans-unit>
            <trans-unit id="media">
                <source>media</source>
                <target>Media</target>
            </trans-unit>
            <trans-unit id="gallery">
                <source>gallery</source>
                <target>Gallerie</target>
            </trans-unit>
            <trans-unit id="options">
                <source>Options</source>
                <target>Opzioni</target>
            </trans-unit>
            <trans-unit id="sonata_media">
                <source>sonata_media</source>
                <target>Libreria</target>
            </trans-unit>
            <trans-unit id="no_provider_available">
                <source>no_provider_available</source>
                <target>Nessun media provider disponibile</target>
            </trans-unit>
            <trans-unit id="title_select_provider">
                <source>title_select_provider</source>
                <target>Scegli un media provider</target>
            </trans-unit>
            <trans-unit id="breadcrumb.link_media_create">
                <source>breadcrumb.link_media_create</source>
                <target>Crea</target>
            </trans-unit>
            <trans-unit id="breadcrumb.link_media_list">
                <source>breadcrumb.link_media_list</source>
                <target>Media</target>
            </trans-unit>
            <trans-unit id="breadcrumb.link_media_edit">
                <source>breadcrumb.link_media_edit</source>
                <target>Modifica</target>
            </trans-unit>
            <trans-unit id="breadcrumb.link_media_view">
                <source>breadcrumb.link_media_view</source>
                <target>Mostra</target>
            </trans-unit>
            <trans-unit id="breadcrumb.link_media_delete">
                <source>breadcrumb.link_media_delete</source>
                <target>Rimuovi</target>
            </trans-unit>
            <trans-unit id="breadcrumb.link_gallery_create">
                <source>breadcrumb.link_gallery_create</source>
                <target>Crea</target>
            </trans-unit>
            <trans-unit id="breadcrumb.link_media_show">
                <source>breadcrumb.link_media_show</source>
                <target>Mostra</target>
            </trans-unit>
            <trans-unit id="breadcrumb.link_gallery_list">
                <source>breadcrumb.link_gallery_list</source>
                <target>Gallerie</target>
            </trans-unit>
            <trans-unit id="breadcrumb.link_gallery_edit">
                <source>breadcrumb.link_gallery_edit</source>
                <target>Modifica</target>
            </trans-unit>
            <trans-unit id="breadcrumb.link_gallery_delete">
                <source>breadcrumb.link_gallery_delete</source>
                <target>Rimuovi</target>
            </trans-unit>
            <trans-unit id="description.roles_download_strategy">
                <source>description.roles_download_strategy</source>
                <target>Questo media può essere scaricato dagli utenti con ruoli: %roles%.</target>
            </trans-unit>
            <trans-unit id="description.public_download_strategy">
                <source>description.public_download_strategy</source>
                <target>Questo media può essere scaricato da chiunque.</target>
            </trans-unit>
            <trans-unit id="description.forbidden_download_strategy">
                <source>description.forbidden_download_strategy</source>
                <target>Questo media non può essere scaricato da nessuno.</target>
            </trans-unit>
            <trans-unit id="description.session_download_strategy">
                <source>description.session_download_strategy</source>
                <target>Questo media può essere scaricato una volta per sessione.|Questo media può essere scaricato %times% volte per sessione.</target>
            </trans-unit>
            <trans-unit id="filter.label_name">
                <source>filter.label_name</source>
                <target>Nome</target>
            </trans-unit>
            <trans-unit id="filter.label_provider_reference">
                <source>filter.label_provider_reference</source>
                <target>Riferimento provider</target>
            </trans-unit>
            <trans-unit id="filter.label_enabled">
                <source>filter.label_enabled</source>
                <target>Pubblicato</target>
            </trans-unit>
            <trans-unit id="filter.label_context">
                <source>filter.label_context</source>
                <target>Contesto</target>
            </trans-unit>
            <trans-unit id="filter.label_provider_name">
                <source>filter.label_provider_name</source>
                <target>Nome provider</target>
            </trans-unit>
            <trans-unit id="filter.label_category">
                <source>filter.label_category</source>
                <target>Categoria</target>
            </trans-unit>
            <trans-unit id="filter.label_author_name">
                <source>filter.label_author_name</source>
                <target>Nome autore</target>
            </trans-unit>
            <trans-unit id="filter.label_width">
                <source>filter.label_width</source>
                <target>Larghezza</target>
            </trans-unit>
            <trans-unit id="filter.label_height">
                <source>filter.label_height</source>
                <target>Altezza</target>
            </trans-unit>
            <trans-unit id="filter.label_content_type">
                <source>filter.label_content_type</source>
                <target>Tipo di contenuto</target>
            </trans-unit>
            <trans-unit id="form.label_enabled">
                <source>form.label_enabled</source>
                <target>Pubblicato</target>
            </trans-unit>
            <trans-unit id="form.label_media">
                <source>form.label_media</source>
                <target>Media</target>
            </trans-unit>
            <trans-unit id="form.label_position">
                <source>form.label_position</source>
                <target>Posizione</target>
            </trans-unit>
            <trans-unit id="form.label_context">
                <source>form.label_context</source>
                <target>Contesto</target>
            </trans-unit>
            <trans-unit id="form.label_name">
                <source>form.label_name</source>
                <target>Nome</target>
            </trans-unit>
            <trans-unit id="form.label_default_format">
                <source>form.label_default_format</source>
                <target>Formato</target>
            </trans-unit>
            <trans-unit id="form.label_gallery_items">
                <source>form.label_gallery_items</source>
                <target>Media</target>
            </trans-unit>
            <trans-unit id="form.label_author_name">
                <source>form.label_author_name</source>
                <target>Autore</target>
            </trans-unit>
            <trans-unit id="form.label_cdn_is_flushable">
                <source>form.label_cdn_is_flushable</source>
                <target>Cache CDN svuotabile</target>
            </trans-unit>
            <trans-unit id="form.label_description">
                <source>form.label_description</source>
                <target>Descrizione</target>
            </trans-unit>
            <trans-unit id="form.label_copyright">
                <source>form.label_copyright</source>
                <target>Copyright</target>
            </trans-unit>
            <trans-unit id="form.label_binary_content">
                <source>form.label_binary_content</source>
                <target>File/Sorgente</target>
            </trans-unit>
            <trans-unit id="label.size">
                <source>label.size</source>
                <target>Dimensioni</target>
            </trans-unit>
            <trans-unit id="label.length">
                <source>label.length</source>
                <target>Lunghezza</target>
            </trans-unit>
            <trans-unit id="label.width">
                <source>label.width</source>
                <target>Larghezza</target>
            </trans-unit>
            <trans-unit id="label.height">
                <source>label.height</source>
                <target>Altezza</target>
            </trans-unit>
            <trans-unit id="label.content_type">
                <source>label.content_type</source>
                <target>Tipo di contenuto</target>
            </trans-unit>
            <trans-unit id="label.copyright">
                <source>label.copyright</source>
                <target>Copyright</target>
            </trans-unit>
            <trans-unit id="label.author_name">
                <source>label.author_name</source>
                <target>Autore</target>
            </trans-unit>
            <trans-unit id="label.cdn">
                <source>label.cdn</source>
                <target>CDN</target>
            </trans-unit>
            <trans-unit id="label.to_be_flushed">
                <source>label.to_be_flushed</source>
                <target>Svuotabile</target>
            </trans-unit>
            <trans-unit id="label.flushed_at">
                <source>label.flushed_at</source>
                <target>Cache svuotata il</target>
            </trans-unit>
            <trans-unit id="label.public_url">
                <source>label.public_url</source>
                <target>URL Pubblico</target>
            </trans-unit>
            <trans-unit id="label.name">
                <source>label.name</source>
                <target>Nome</target>
            </trans-unit>
            <trans-unit id="label.file">
                <source>label.file</source>
                <target>File</target>
            </trans-unit>
            <trans-unit id="label.author">
                <source>label.author</source>
                <target>Autore</target>
            </trans-unit>
            <trans-unit id="label.enabled">
                <source>label.enabled</source>
                <target>Pubblicato</target>
            </trans-unit>
            <trans-unit id="label.cdn_is_flushable">
                <source>label.cdn_is_flushable</source>
                <target>Cache CDN svuotabile</target>
            </trans-unit>
            <trans-unit id="label.cdn_flush_identifier">
                <source>label.cdn_flush_identifier</source>
                <target>Id cache CDN</target>
            </trans-unit>
            <trans-unit id="label.video_reference">
                <source>label.video_reference</source>
                <target>Cambia sorgente video</target>
            </trans-unit>
            <trans-unit id="label.description">
                <source>label.description</source>
                <target>Descrizione</target>
            </trans-unit>
            <trans-unit id="label.select_context">
                <source>label.select_context</source>
                <target>Contesto</target>
            </trans-unit>
            <trans-unit id="label.select_provider">
                <source>label.select_provider</source>
                <target>Tipo</target>
            </trans-unit>
            <trans-unit id="label.protected_download_url">
                <source>label.protected_download_url</source>
                <target>URL Protetto</target>
            </trans-unit>
            <trans-unit id="label.protected_download_url_notice">
                <source>label.protected_download_url_notice</source>
                <target>Attenzione</target>
            </trans-unit>
            <trans-unit id="label.edit_with_pixlr">
                <source>label.edit_with_pixlr</source>
                <target>Modifica con Pixlr</target>
            </trans-unit>
            <trans-unit id="label.pixlr_warning">
                <source>label.pixlr_warning</source>
                <target><![CDATA[
                        <span class="label label-warning">Importante</span> se esponi questo elemento ad un <strong>servizio esterno</strong>. <br />
                        Se lavori con materiale riservato, non usare questo servizio.
                    ]]></target>
            </trans-unit>
            <trans-unit id="label.pixlr_express_editor">
                <source>Editor rapido</source>
                <target><![CDATA[
                        <strong>Pixlr Express Editor</strong> <br />
                        Interfaccia semplice per modifiche veloci
                    ]]></target>
            </trans-unit>
            <trans-unit id="label.pixlr_advanced_editor">
                <source>label.pixlr_advanced_editor</source>
                <target><![CDATA[
                        <strong>Pixlr Editor Avanzato</strong> <br />
                        Solo per utenti esperti
                    ]]></target>
            </trans-unit>
            <trans-unit id="link.all_providers">
                <source>link.all_providers</source>
                <target>Tutti</target>
            </trans-unit>
            <trans-unit id="link.test_protected_url">
                <source>link.test_protected_url</source>
                <target>Link anteprima</target>
            </trans-unit>
            <trans-unit id="list.label_enabled">
                <source>list.label_enabled</source>
                <target>Pubblicato</target>
            </trans-unit>
            <trans-unit id="list.label_name">
                <source>list.label_name</source>
                <target>Nome</target>
            </trans-unit>
            <trans-unit id="list.label_author_name">
                <source>list.label_author_name</source>
                <target>Autore</target>
            </trans-unit>
            <trans-unit id="list.label_context">
                <source>list.label_context</source>
                <target>Contesto</target>
            </trans-unit>
            <trans-unit id="list.label_default_format">
                <source>list.label_default_format</source>
                <target>Formato</target>
            </trans-unit>
            <trans-unit id="list.label__action">
                <source>list.label__action</source>
                <target>Azione</target>
            </trans-unit>
            <trans-unit id="list.label_custom">
                <source>list.label_custom</source>
                <target>Custom</target>
            </trans-unit>
            <trans-unit id="list.label_author">
                <source>list.label_author</source>
                <target>Autore</target>
            </trans-unit>
            <trans-unit id="sidemenu.link_edit_media">
                <source>sidemenu.link_edit_media</source>
                <target>Modifica</target>
            </trans-unit>
            <trans-unit id="sidemenu.link_media_view">
                <source>sidemenu.link_media_view</source>
                <target>Mostra</target>
            </trans-unit>
            <trans-unit id="sonata.media.provider.dailymotion">
                <source>sonata.media.provider.dailymotion</source>
                <target>DailyMotion</target>
            </trans-unit>
            <trans-unit id="sonata.media.provider.youtube">
                <source>sonata.media.provider.youtube</source>
                <target>YouTube</target>
            </trans-unit>
            <trans-unit id="sonata.media.provider.vimeo">
                <source>sonata.media.provider.vimeo</source>
                <target>Vimeo</target>
            </trans-unit>
            <trans-unit id="sonata.media.provider.image">
                <source>sonata.media.provider.image</source>
                <target>Immagine</target>
            </trans-unit>
            <trans-unit id="sonata.media.provider.file">
                <source>sonata.media.provider.file</source>
                <target>File</target>
            </trans-unit>
            <trans-unit id="sonata.media.provider.dailymotion.description">
                <source>sonata.media.provider.dailymotion.description</source>
                <target>Aggiungi un video da DailyMotion</target>
            </trans-unit>
            <trans-unit id="sonata.media.provider.youtube.description">
                <source>sonata.media.provider.youtube.description</source>
                <target>Aggiungi un video da YouTube</target>
            </trans-unit>
            <trans-unit id="sonata.media.provider.vimeo.description">
                <source>sonata.media.provider.vimeo.description</source>
                <target>Aggiungi un video da Vimeo</target>
            </trans-unit>
            <trans-unit id="sonata.media.provider.image.description">
                <source>sonata.media.provider.image.description</source>
                <target>Aggiungi una immagine</target>
            </trans-unit>
            <trans-unit id="sonata.media.provider.file.description">
                <source>sonata.media.provider.file.description</source>
                <target>Aggiungi un file</target>
            </trans-unit>
            <trans-unit id="title.media_preview">
                <source>title.media_preview</source>
                <target>Anteprima</target>
            </trans-unit>
            <trans-unit id="title.media_thumbnail">
                <source>title.media_thumbnail</source>
                <target>Miniatura</target>
            </trans-unit>
            <trans-unit id="title.informations">
                <source>title.informations</source>
                <target>Informazioni</target>
            </trans-unit>
            <trans-unit id="title.formats">
                <source>title.formats</source>
                <target>Formati</target>
            </trans-unit>
            <trans-unit id="link_media">
                <source>link_media</source>
                <target>Aggiungi</target>
            </trans-unit>
            <trans-unit id="no_linked_media">
                <source>no_linked_media</source>
                <target>Nessun media al link</target>
            </trans-unit>
            <trans-unit id="widget_label_type">
                <source>widget_label_type</source>
                <target>Tipo</target>
            </trans-unit>
            <trans-unit id="widget_label_context">
                <source>widget_label_context</source>
                <target>Contesto</target>
            </trans-unit>
            <trans-unit id="widget_headline_information">
                <source>widget_headline_information</source>
                <target>Informazioni</target>
            </trans-unit>
            <trans-unit id="widget_label_unlink">
                <source>widget_label_unlink</source>
                <target>Elimina</target>
            </trans-unit>
            <trans-unit id="widget_label_binary_content">
                <source>widget_label_binary_content</source>
                <target>Sorgente</target>
            </trans-unit>
            <trans-unit id="sonata_media_gallery_index">
                <source>sonata_media_gallery_index</source>
                <target>Galleria</target>
            </trans-unit>
            <trans-unit id="sonata_template_box_media_gallery_block">
                <source>sonata_template_box_media_gallery_block</source>
                <target>Questo è il blocco galleria. Il blocco può essere sovrascritto a piacimento.</target>
            </trans-unit>
            <trans-unit id="list.label_description">
                <source>list.label_description</source>
                <target>Descrizione</target>
            </trans-unit>
            <trans-unit id="list.label_size">
                <source>list.label_size</source>
                <target>Dimensioni</target>
            </trans-unit>
            <trans-unit id="warning_no_category">
                <source>warning_no_category</source>
                <target>Nessuna categoria definita</target>
            </trans-unit>
            <trans-unit id="form.label_category">
                <source>form.label_category</source>
                <target>Categoria</target>
            </trans-unit>
            <trans-unit id="form.label_provider_reference">
                <source>form.label_provider_reference</source>
                <target>Provider sorgente</target>
            </trans-unit>
            <trans-unit id="sonata.media.block.media">
                <source>sonata.media.block.media</source>
                <target>Media</target>
            </trans-unit>
            <trans-unit id="sonata.media.block.feature_media">
                <source>sonata.media.block.feature_media</source>
                <target>Media avanzato</target>
            </trans-unit>
            <trans-unit id="sonata.media.block.gallery">
                <source>sonata.media.block.gallery</source>
                <target>Galleria</target>
            </trans-unit>
            <trans-unit id="form.label_title">
                <source>form.label_title</source>
                <target>Titolo</target>
            </trans-unit>
            <trans-unit id="form.label_content">
                <source>form.label_content</source>
                <target>Contenuto</target>
            </trans-unit>
            <trans-unit id="form.label_orientation">
                <source>form.label_orientation</source>
                <target>Orientazione</target>
            </trans-unit>
            <trans-unit id="form.label_format">
                <source>form.label_format</source>
                <target>Formato</target>
            </trans-unit>
            <trans-unit id="form.label_gallery">
                <source>form.label_gallery</source>
                <target>Galleria</target>
            </trans-unit>
            <trans-unit id="form.label_pause_time">
                <source>form.label_pause_time</source>
                <target>Intervallo</target>
            </trans-unit>
            <trans-unit id="form.label_start_paused">
                <source>form.label_start_paused</source>
                <target>Avvio in pausa</target>
            </trans-unit>
<<<<<<< HEAD
=======
            <trans-unit id="form.label_wrap">
                <source>form.label_wrap</source>
                <target>Decorazione</target>
            </trans-unit>
>>>>>>> 9d60ffb5
            <trans-unit id="form.label_orientation_left">
                <source>form.label_orientation_left</source>
                <target>Sinistra</target>
            </trans-unit>
            <trans-unit id="form.label_orientation_right">
                <source>form.label_orientation_right</source>
                <target>Destra</target>
            </trans-unit>
            <trans-unit id="sonata.media.block.gallery_list">
                <source>sonata.media.block.gallery_list</source>
                <target>Lista gallerie</target>
            </trans-unit>
            <trans-unit id="label_gallery_enabled">
                <source>label_gallery_enabled</source>
                <target>Galleria abilitata</target>
            </trans-unit>
            <trans-unit id="label_gallery_disabled">
                <source>label_gallery_disabled</source>
                <target>Galleria disabilitata</target>
            </trans-unit>
            <trans-unit id="no_galleries_found">
                <source>no_galleries_found</source>
                <target>Nessuna galleria definita.</target>
            </trans-unit>
            <trans-unit id="view_all_galleries">
                <source>view_all_galleries</source>
                <target>Visualizza tutte le gallerie</target>
            </trans-unit>
            <trans-unit id="form.label_mode">
                <source>form.label_mode</source>
                <target>Modalità</target>
            </trans-unit>
            <trans-unit id="form.label_number">
                <source>form.label_number</source>
                <target>Posizione</target>
            </trans-unit>
            <trans-unit id="form.label_order">
                <source>form.label_order</source>
                <target>Campo ordinamento</target>
            </trans-unit>
            <trans-unit id="form.label_order_name">
                <source>form.label_order_name</source>
                <target>Nome</target>
            </trans-unit>
            <trans-unit id="form.label_order_created_at">
                <source>form.label_order_created_at</source>
                <target>Creato il</target>
            </trans-unit>
            <trans-unit id="form.label_order_updated_at">
                <source>form.label_order_updated_at</source>
                <target>Modificato il</target>
            </trans-unit>
            <trans-unit id="form.label_sort">
                <source>form.label_sort</source>
                <target>Ordinamento</target>
            </trans-unit>
            <trans-unit id="form.label_sort_asc">
                <source>form.label_sort_asc</source>
                <target>Ascendente</target>
            </trans-unit>
            <trans-unit id="form.label_sort_desc">
                <source>form.label_sort_desc</source>
                <target>Discendente</target>
            </trans-unit>
            <trans-unit id="form.label_mode_public">
                <source>form.label_mode_public</source>
                <target>Pubblico</target>
            </trans-unit>
            <trans-unit id="form.label_mode_admin">
                <source>form.label_mode_admin</source>
                <target>Admin</target>
            </trans-unit>
            <trans-unit id="form.label_class">
                <source>form.label_class</source>
                <target>Classe CSS</target>
            </trans-unit>
        </body>
    </file>
</xliff><|MERGE_RESOLUTION|>--- conflicted
+++ resolved
@@ -491,13 +491,10 @@
                 <source>form.label_start_paused</source>
                 <target>Avvio in pausa</target>
             </trans-unit>
-<<<<<<< HEAD
-=======
             <trans-unit id="form.label_wrap">
                 <source>form.label_wrap</source>
                 <target>Decorazione</target>
             </trans-unit>
->>>>>>> 9d60ffb5
             <trans-unit id="form.label_orientation_left">
                 <source>form.label_orientation_left</source>
                 <target>Sinistra</target>
