<?php

/*
 * This file is part of the Sonata Project package.
 *
 * (c) Thomas Rabaix <thomas.rabaix@sonata-project.org>
 *
 * For the full copyright and license information, please view the LICENSE
 * file that was distributed with this source code.
 */

namespace Sonata\MediaBundle\Tests\Form\Type;

use Sonata\MediaBundle\Form\Type\MediaType;
use Symfony\Component\Form\Forms;

/**
 * @author Virgile Vivier <virgilevivier@gmail.com>
 * @author Christian Gripp <mail@core23.de>
 */
class MediaTypeTest extends AbstractTypeTest
{
    protected $mediaPool;

    /**
     * @var MediaType
     */
    protected $mediaType;

    protected function setUp()
    {
        parent::setUp();

        $this->mediaPool = $this->getMockBuilder('Sonata\MediaBundle\Provider\Pool')->disableOriginalConstructor()->getMock();
        $this->mediaType = new MediaType($this->mediaPool, 'testClass');

        $this->factory = Forms::createFormFactoryBuilder()
            ->addType($this->mediaType)
            ->addExtensions($this->getExtensions())
            ->getFormFactory();
    }

    public function testMissingFormOptions()
    {
        $this->mediaPool->expects($this->any())->method('getProviderList')->will($this->returnValue([
            'provider_a' => 'provider_a',
            'provider_b' => 'provider_b',
        ]));
        $this->mediaPool->expects($this->any())->method('getContexts')->will($this->returnValue([
            'video' => [],
            'pic' => [],
        ]));

        $this->expectException(
            'Symfony\Component\OptionsResolver\Exception\MissingOptionsException'
        );
        $this->expectExceptionMessage(
            'The required options "context", "provider" are missing.'
        );

        $this->factory->create($this->getFormType(), null);
    }

    public function testMissingFormContextOption()
    {
        $this->mediaPool->expects($this->any())->method('getProviderList')->will($this->returnValue([
            'provider_a' => 'provider_a',
            'provider_b' => 'provider_b',
        ]));
        $this->mediaPool->expects($this->any())->method('getContexts')->will($this->returnValue([
            'video' => [],
            'pic' => [],
        ]));

        $this->expectException('Symfony\Component\OptionsResolver\Exception\MissingOptionsException');

        $this->factory->create($this->getFormType(), null, [
            'provider' => 'provider_a',
        ]);
    }

    public function testMissingFormProviderOption()
    {
        $this->mediaPool->expects($this->any())->method('getProviderList')->will($this->returnValue([
            'provider_a' => 'provider_a',
            'provider_b' => 'provider_b',
        ]));
        $this->mediaPool->expects($this->any())->method('getContexts')->will($this->returnValue([
            'video' => [],
            'pic' => [],
        ]));

        $this->expectException('Symfony\Component\OptionsResolver\Exception\MissingOptionsException');

        $this->factory->create($this->getFormType(), null, [
            'context' => 'pic',
        ]);
    }

    public function testInvalidFormProviderOption()
    {
        $this->mediaPool->expects($this->any())->method('getProviderList')->will($this->returnValue([
            'provider_a' => 'provider_a',
            'provider_b' => 'provider_b',
        ]));
        $this->mediaPool->expects($this->any())->method('getContexts')->will($this->returnValue([
            'video' => [],
            'pic' => [],
        ]));

<<<<<<< HEAD
        $this->setExpectedException(
            'Symfony\Component\OptionsResolver\Exception\InvalidOptionsException',
            'The option "provider" with value "provider_c" is invalid. Accepted values are: "provider_a", "provider_b".'
        );
=======
        // NEXT_MAJOR: Remove this hack when dropping support for symfony 2.3
        if (class_exists('Symfony\Component\Validator\Validator\RecursiveValidator')) {
            $this->expectException(
                'Symfony\Component\OptionsResolver\Exception\InvalidOptionsException'
            );
            $this->expectExceptionMessage(
                'The option "provider" with value "provider_c" is invalid. Accepted values are: "provider_a", "provider_b".'
            );
        } else {
            $this->expectException(
                'Symfony\Component\OptionsResolver\Exception\InvalidOptionsException'
            );
            $this->expectExceptionMessage(
                'The option "provider" has the value "provider_c", but is expected to be one of "provider_a", "provider_b"'
            );
        }
>>>>>>> 214eed02

        $this->factory->create($this->getFormType(), null, [
            'provider' => 'provider_c',
            'context' => 'pic',
        ]);
    }

    public function testInvalidFormContextOption()
    {
        $this->mediaPool->expects($this->any())->method('getProviderList')->will($this->returnValue([
            'provider_a' => 'provider_a',
            'provider_b' => 'provider_b',
        ]));
        $this->mediaPool->expects($this->any())->method('getContexts')->will($this->returnValue([
            'video' => [],
            'pic' => [],
        ]));

<<<<<<< HEAD
        $this->setExpectedException(
            'Symfony\Component\OptionsResolver\Exception\InvalidOptionsException',
            'The option "context" with value "photo" is invalid. Accepted values are: "video", "pic".'
        );
=======
        // NEXT_MAJOR: Remove this hack when dropping support for symfony 2.3
        if (class_exists('Symfony\Component\Validator\Validator\RecursiveValidator')) {
            $this->expectException(
                'Symfony\Component\OptionsResolver\Exception\InvalidOptionsException'
            );
            $this->expectExceptionMessage(
                'The option "context" with value "photo" is invalid. Accepted values are: "video", "pic".'
            );
        } else {
            $this->expectException(
                'Symfony\Component\OptionsResolver\Exception\InvalidOptionsException'
            );
            $this->expectExceptionMessage(
                'The option "context" has the value "photo", but is expected to be one of "video", "pic"'
            );
        }
>>>>>>> 214eed02

        $this->factory->create($this->getFormType(), null, [
            'provider' => 'provider_b',
            'context' => 'photo',
        ]);
    }

    protected function getTestedInstance()
    {
        return new MediaType($this->mediaPool, 'testclass');
    }

    private function getFormType()
    {
        return method_exists('Symfony\Component\Form\AbstractType', 'getBlockPrefix') ?
            'Sonata\MediaBundle\Form\Type\MediaType' :
            'sonata_media_type';
    }
}<|MERGE_RESOLUTION|>--- conflicted
+++ resolved
@@ -108,29 +108,12 @@
             'pic' => [],
         ]));
 
-<<<<<<< HEAD
-        $this->setExpectedException(
-            'Symfony\Component\OptionsResolver\Exception\InvalidOptionsException',
+        $this->expectException(
+            'Symfony\Component\OptionsResolver\Exception\InvalidOptionsException'
+        );
+        $this->expectExceptionMessage(
             'The option "provider" with value "provider_c" is invalid. Accepted values are: "provider_a", "provider_b".'
         );
-=======
-        // NEXT_MAJOR: Remove this hack when dropping support for symfony 2.3
-        if (class_exists('Symfony\Component\Validator\Validator\RecursiveValidator')) {
-            $this->expectException(
-                'Symfony\Component\OptionsResolver\Exception\InvalidOptionsException'
-            );
-            $this->expectExceptionMessage(
-                'The option "provider" with value "provider_c" is invalid. Accepted values are: "provider_a", "provider_b".'
-            );
-        } else {
-            $this->expectException(
-                'Symfony\Component\OptionsResolver\Exception\InvalidOptionsException'
-            );
-            $this->expectExceptionMessage(
-                'The option "provider" has the value "provider_c", but is expected to be one of "provider_a", "provider_b"'
-            );
-        }
->>>>>>> 214eed02
 
         $this->factory->create($this->getFormType(), null, [
             'provider' => 'provider_c',
@@ -149,29 +132,12 @@
             'pic' => [],
         ]));
 
-<<<<<<< HEAD
-        $this->setExpectedException(
-            'Symfony\Component\OptionsResolver\Exception\InvalidOptionsException',
+        $this->expectException(
+            'Symfony\Component\OptionsResolver\Exception\InvalidOptionsException'
+        );
+        $this->expectExceptionMessage(
             'The option "context" with value "photo" is invalid. Accepted values are: "video", "pic".'
         );
-=======
-        // NEXT_MAJOR: Remove this hack when dropping support for symfony 2.3
-        if (class_exists('Symfony\Component\Validator\Validator\RecursiveValidator')) {
-            $this->expectException(
-                'Symfony\Component\OptionsResolver\Exception\InvalidOptionsException'
-            );
-            $this->expectExceptionMessage(
-                'The option "context" with value "photo" is invalid. Accepted values are: "video", "pic".'
-            );
-        } else {
-            $this->expectException(
-                'Symfony\Component\OptionsResolver\Exception\InvalidOptionsException'
-            );
-            $this->expectExceptionMessage(
-                'The option "context" has the value "photo", but is expected to be one of "video", "pic"'
-            );
-        }
->>>>>>> 214eed02
 
         $this->factory->create($this->getFormType(), null, [
             'provider' => 'provider_b',
