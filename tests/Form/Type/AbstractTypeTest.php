--- conflicted
+++ resolved
@@ -49,15 +49,9 @@
         $this->formBuilder
             ->expects($this->any())
             ->method('add')
-<<<<<<< HEAD
-            ->will($this->returnCallback(function ($name, $type = null) use ($that) {
-                if (null !== $type) {
-                    $that->assertTrue(class_exists($type), sprintf('Unable to ensure %s is a FQCN', $type));
-=======
             ->will($this->returnCallback(function ($name, $type = null) {
                 if (null !== $type) {
                     $this->assertTrue(class_exists($type), sprintf('Unable to ensure %s is a FQCN', $type));
->>>>>>> 5bd90ec5
                 }
             }));
 
@@ -78,10 +72,6 @@
     public function testGetParent()
     {
         $parentRef = $this->formType->getParent();
-<<<<<<< HEAD
-
-=======
->>>>>>> 5bd90ec5
         $this->assertTrue(class_exists($parentRef), sprintf('Unable to ensure %s is a FQCN', $parentRef));
     }
 
