--- conflicted
+++ resolved
@@ -44,17 +44,9 @@
 
         $pool->method('getProvider')->will($this->returnValueMap([['provider', $provider]]));
 
-<<<<<<< HEAD
-        $category = $this->createMock('Sonata\\ClassificationBundle\\Model\\CategoryInterface');
-        $catManager = $this->createMock('Sonata\\MediaBundle\\Model\\CategoryManagerInterface');
-        $container = $this->createMock('Symfony\\Component\\DependencyInjection\\ContainerInterface');
-=======
         $category = $this->createMock(CategoryInterface::class);
-
         $catManager = $this->createMock(CategoryManagerInterface::class);
-
         $container = $this->createMock(ContainerInterface::class);
->>>>>>> e535536d
 
         $container->method('get')->will($this->returnValueMap([
             ['sonata.media.pool', ContainerInterface::EXCEPTION_ON_INVALID_REFERENCE, $pool],
