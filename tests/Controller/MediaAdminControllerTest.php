--- conflicted
+++ resolved
@@ -41,19 +41,6 @@
 use Symfony\Component\Security\Csrf\CsrfToken;
 use Symfony\Component\Security\Csrf\CsrfTokenManagerInterface;
 
-<<<<<<< HEAD
-class EntityWithGetId
-{
-    protected $id;
-
-    public function getId()
-    {
-        return $this->id;
-    }
-}
-
-=======
->>>>>>> fdae9b68
 class MediaAdminControllerTest extends TestCase
 {
     private $container;
