<?php

declare(strict_types=1);

/*
 * This file is part of the Sonata Project package.
 *
 * (c) Thomas Rabaix <thomas.rabaix@sonata-project.org>
 *
 * For the full copyright and license information, please view the LICENSE
 * file that was distributed with this source code.
 */

namespace Sonata\MediaBundle\Tests\CDN;

use PHPUnit\Framework\TestCase;
use Sonata\MediaBundle\CDN\PantherPortal;

class PantherPortalTest extends TestCase
{
    public function testPortal(): void
    {
<<<<<<< HEAD
        $client = $this->createMock('Sonata\MediaBundle\Tests\CDN\ClientSpy');
        $client->expects($this->any())->method('flush')
            ->will($this->returnValue('Flush successfully submitted.'));
=======
        $client = $this->createMock(
            ClientSpy::class,
            ['flush'],
            [],
            '',
            false
        );
        $client->expects($this->exactly(3))->method('flush')->will($this->returnValue('Flush successfully submitted.'));
>>>>>>> e535536d

        $panther = new PantherPortal('/foo', 'login', 'pass', 42);
        $panther->setClient($client);

        $this->assertSame('/foo/bar.jpg', $panther->getPath('bar.jpg', true));

        $path = '/mypath/file.jpg';

        $panther->flushByString($path);
        $panther->flush($path);
        $panther->flushPaths([$path]);
    }

    public function testException(): void
    {
        $this->expectException(\RuntimeException::class);
        $this->expectExceptionMessage('Unable to flush : Failed!!');

<<<<<<< HEAD
        $client = $this->createMock('Sonata\MediaBundle\Tests\CDN\ClientSpy');
=======
        $client = $this->createMock(
            ClientSpy::class,
            ['flush'],
            [],
            '',
            false
        );
>>>>>>> e535536d
        $client->expects($this->exactly(1))->method('flush')->will($this->returnValue('Failed!!'));

        $panther = new PantherPortal('/foo', 'login', 'pass', 42);
        $panther->setClient($client);

        $panther->flushPaths(['boom']);
    }
}

class ClientSpy
{
    public function flush()
    {
        return 'flushed';
    }
}<|MERGE_RESOLUTION|>--- conflicted
+++ resolved
@@ -20,20 +20,9 @@
 {
     public function testPortal(): void
     {
-<<<<<<< HEAD
-        $client = $this->createMock('Sonata\MediaBundle\Tests\CDN\ClientSpy');
+        $client = $this->createMock(ClientSpy::class);
         $client->expects($this->any())->method('flush')
             ->will($this->returnValue('Flush successfully submitted.'));
-=======
-        $client = $this->createMock(
-            ClientSpy::class,
-            ['flush'],
-            [],
-            '',
-            false
-        );
-        $client->expects($this->exactly(3))->method('flush')->will($this->returnValue('Flush successfully submitted.'));
->>>>>>> e535536d
 
         $panther = new PantherPortal('/foo', 'login', 'pass', 42);
         $panther->setClient($client);
@@ -52,17 +41,7 @@
         $this->expectException(\RuntimeException::class);
         $this->expectExceptionMessage('Unable to flush : Failed!!');
 
-<<<<<<< HEAD
-        $client = $this->createMock('Sonata\MediaBundle\Tests\CDN\ClientSpy');
-=======
-        $client = $this->createMock(
-            ClientSpy::class,
-            ['flush'],
-            [],
-            '',
-            false
-        );
->>>>>>> e535536d
+        $client = $this->createMock(ClientSpy::class);
         $client->expects($this->exactly(1))->method('flush')->will($this->returnValue('Failed!!'));
 
         $panther = new PantherPortal('/foo', 'login', 'pass', 42);
