--- conflicted
+++ resolved
@@ -13,6 +13,7 @@
 
 namespace Sonata\MediaBundle\Tests\CDN;
 
+use Aws\CloudFront\CloudFrontClient;
 use PHPUnit\Framework\TestCase;
 use Sonata\MediaBundle\CDN\CloudFront;
 
@@ -26,11 +27,7 @@
      */
     public function testLegacyCloudFront(): void
     {
-<<<<<<< HEAD
-        $client = $this->getMockBuilder('Aws\CloudFront\CloudFrontClient')
-=======
-        $client = $this->getMockBuilder(CloudFrontClientSpy::class)
->>>>>>> e535536d
+        $client = $this->getMockBuilder(CloudFrontClient::class)
             ->setMethods(['createInvalidation'])
             ->disableOriginalConstructor()
             ->getMock();
@@ -59,12 +56,8 @@
     {
         $this->expectException(\RuntimeException::class);
         $this->expectExceptionMessage('Unable to flush : ');
-<<<<<<< HEAD
 
-        $client = $this->getMockBuilder('Aws\CloudFront\CloudFrontClient')
-=======
-        $client = $this->getMockBuilder(CloudFrontClientSpy::class)
->>>>>>> e535536d
+        $client = $this->getMockBuilder(CloudFrontClient::class)
             ->setMethods(['createInvalidation'])
             ->disableOriginalConstructor()
             ->getMock();
