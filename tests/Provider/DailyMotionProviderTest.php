<?php

declare(strict_types=1);

/*
 * This file is part of the Sonata Project package.
 *
 * (c) Thomas Rabaix <thomas.rabaix@sonata-project.org>
 *
 * For the full copyright and license information, please view the LICENSE
 * file that was distributed with this source code.
 */

namespace Sonata\MediaBundle\Tests\Provider;

use Buzz\Browser;
use Buzz\Message\AbstractMessage;
use Buzz\Message\Response;
use Gaufrette\Adapter;
use Gaufrette\File;
use Gaufrette\Filesystem;
use Imagine\Image\Box;
use Sonata\AdminBundle\Admin\AdminInterface;
use Sonata\AdminBundle\Form\FormMapper;
use Sonata\MediaBundle\CDN\Server;
use Sonata\MediaBundle\Generator\DefaultGenerator;
use Sonata\MediaBundle\Metadata\MetadataBuilderInterface;
use Sonata\MediaBundle\Provider\DailyMotionProvider;
use Sonata\MediaBundle\Resizer\ResizerInterface;
use Sonata\MediaBundle\Tests\Entity\Media;
use Sonata\MediaBundle\Thumbnail\FormatThumbnail;

class DailyMotionProviderTest extends AbstractProviderTest
{
    public function getProvider(Browser $browser = null)
    {
        if (!$browser) {
            $browser = $this->createMock(Browser::class);
        }

        $resizer = $this->createMock(ResizerInterface::class);
        $resizer->expects($this->any())->method('resize')->will($this->returnValue(true));
        $resizer->expects($this->any())->method('getBox')->will($this->returnValue(new Box(100, 100)));

        $adapter = $this->createMock(Adapter::class);

        $filesystem = $this->getMockBuilder(Filesystem::class)
            ->setMethods(['get'])
            ->setConstructorArgs([$adapter])
            ->getMock();
        $file = $this->getMockBuilder(File::class)
            ->setConstructorArgs(['foo', $filesystem])
            ->getMock();
        $filesystem->expects($this->any())->method('get')->will($this->returnValue($file));

        $cdn = new Server('/uploads/media');

        $generator = new DefaultGenerator();

        $thumbnail = new FormatThumbnail('jpg');

        $metadata = $this->createMock(MetadataBuilderInterface::class);

        $provider = new DailyMotionProvider('file', $filesystem, $cdn, $generator, $thumbnail, $browser, $metadata);
        $provider->setResizer($resizer);

        return $provider;
    }

    public function testProvider(): void
    {
        $provider = $this->getProvider();

        $media = new Media();
        $media->setName('les tests fonctionnels - Symfony Live 2009');
        $media->setProviderName('dailymotion');
        $media->setProviderReference('x9wjql');
        $media->setContext('default');
        $media->setProviderMetadata(json_decode('{"type":"video","version":"1.0","provider_name":"Dailymotion","provider_url":"http:\/\/www.dailymotion.com","title":"Thomas Rabaix - les tests fonctionnels - Symfony Live 2009","author_name":"Guillaume Pon\u00e7on","author_url":"http:\/\/www.dailymotion.com\/phptv","width":480,"height":270,"html":"<iframe src=\"http:\/\/www.dailymotion.com\/embed\/video\/x9wjql\" width=\"480\" height=\"270\" frameborder=\"0\"><\/iframe>","thumbnail_url":"http:\/\/ak2.static.dailymotion.com\/static\/video\/711\/536\/16635117:jpeg_preview_large.jpg?20100801072241","thumbnail_width":426.666666667,"thumbnail_height":240}', true));

        $this->assertSame('http://ak2.static.dailymotion.com/static/video/711/536/16635117:jpeg_preview_large.jpg?20100801072241', $provider->getReferenceImage($media));

        $media->setId(1023458);

        $this->assertSame('default/0011/24', $provider->generatePath($media));
        $this->assertSame('/uploads/media/default/0011/24/thumb_1023458_big.jpg', $provider->generatePublicUrl($media, 'big'));
    }

    public function testThumbnail(): void
    {
        $response = $this->createMock(AbstractMessage::class);
        $response->expects($this->once())->method('getContent')->will($this->returnValue('content'));

        $browser = $this->createMock(Browser::class);

        $browser->expects($this->once())->method('get')->will($this->returnValue($response));

        $provider = $this->getProvider($browser);

        $media = new Media();
        $media->setName('les tests fonctionnels - Symfony Live 2009');
        $media->setProviderName('dailymotion');
        $media->setProviderReference('x9wjql');
        $media->setContext('default');
        $media->setProviderMetadata(json_decode('{"type":"video","version":"1.0","provider_name":"Dailymotion","provider_url":"http:\/\/www.dailymotion.com","title":"Thomas Rabaix - les tests fonctionnels - Symfony Live 2009","author_name":"Guillaume Pon\u00e7on","author_url":"http:\/\/www.dailymotion.com\/phptv","width":480,"height":270,"html":"<iframe src=\"http:\/\/www.dailymotion.com\/embed\/video\/x9wjql\" width=\"480\" height=\"270\" frameborder=\"0\"><\/iframe>","thumbnail_url":"http:\/\/ak2.static.dailymotion.com\/static\/video\/711\/536\/16635117:jpeg_preview_large.jpg?20100801072241","thumbnail_width":426.666666667,"thumbnail_height":240}', true));

        $media->setId(1023458);

        $this->assertTrue($provider->requireThumbnails($media));

        $provider->addFormat('big', ['width' => 200, 'height' => null, 'constraint' => true]);

        $this->assertNotEmpty($provider->getFormats(), '::getFormats() return an array');

        $provider->generateThumbnails($media);

        $this->assertSame('default/0011/24/thumb_1023458_big.jpg', $provider->generatePrivateUrl($media, 'big'));
    }

    public function testTransformWithSig(): void
    {
        $response = new Response();
        $response->setContent(file_get_contents(__DIR__.'/../fixtures/valid_dailymotion.txt'));

        $browser = $this->createMock(Browser::class);
        $browser->expects($this->once())->method('get')->will($this->returnValue($response));

        $provider = $this->getProvider($browser);

        $provider->addFormat('big', ['width' => 200, 'height' => null, 'constraint' => true]);

        $media = new Media();
        $media->setContext('default');
        $media->setBinaryContent('x9wjql');
        $media->setId(1023456);

        // pre persist the media
        $provider->transform($media);

        $this->assertSame('Thomas Rabaix - les tests fonctionnels - Symfony Live 2009', $media->getName(), '::getName() return the file name');
        $this->assertSame('x9wjql', $media->getProviderReference(), '::getProviderReference() is set');
    }

<<<<<<< HEAD
    public function testTransformWithUrl(): void
=======
    /**
     * @dataProvider dataTransformWithUrl
     */
    public function testTransformWithUrl($url)
>>>>>>> 3905f6db
    {
        $response = new Response();
        $response->setContent(file_get_contents(__DIR__.'/../fixtures/valid_dailymotion.txt'));

        $browser = $this->createMock(Browser::class);
        $browser->expects($this->once())->method('get')->will($this->returnValue($response));

        $provider = $this->getProvider($browser);

        $provider->addFormat('big', ['width' => 200, 'height' => null, 'constraint' => true]);

        $media = new Media();
<<<<<<< HEAD
        $media->setContext('default');
        $media->setBinaryContent('http://www.dailymotion.com/video/x9wjql_asdasdasdsa_asdsds');
=======
        $media->setBinaryContent($url);
>>>>>>> 3905f6db
        $media->setId(1023456);

        // pre persist the media
        $provider->transform($media);

        $this->assertSame('Thomas Rabaix - les tests fonctionnels - Symfony Live 2009', $media->getName(), '::getName() return the file name');
        $this->assertSame('x9wjql', $media->getProviderReference(), '::getProviderReference() is set');
    }

<<<<<<< HEAD
    public function testForm(): void
=======
    public function dataTransformWithUrl()
    {
        return [
            ['http://www.dailymotion.com/video/x9wjql_asdasdasdsa_asdsds'],
            ['http://www.dailymotion.com/video/x9wjql'],
            ['https://www.dailymotion.com/video/x9wjql'],
            ['www.dailymotion.com/video/x9wjql'],
            ['x9wjql'],
        ];
    }

    public function testForm()
>>>>>>> 3905f6db
    {
        $provider = $this->getProvider();

        $admin = $this->createMock(AdminInterface::class);
        $admin->expects($this->any())
            ->method('trans')
            ->will($this->returnValue('message'));

        $formMapper = $this->getMockBuilder(FormMapper::class)
            ->setMethods(['add', 'getAdmin'])
            ->disableOriginalConstructor()
            ->getMock();
        $formMapper->expects($this->exactly(8))
            ->method('add')
            ->will($this->returnValue(null));

        $provider->buildCreateForm($formMapper);

        $provider->buildEditForm($formMapper);
    }

    public function testHelperProperies(): void
    {
        $provider = $this->getProvider();

        $provider->addFormat('admin', ['width' => 100]);
        $media = new Media();
        $media->setName('Les tests');
        $media->setProviderReference('ASDASDAS.png');
        $media->setId(10);
        $media->setHeight(100);
        $media->setWidth(100);

        $properties = $provider->getHelperProperties($media, 'admin');

        $this->assertInternalType('array', $properties);
        $this->assertSame(100, $properties['height']);
        $this->assertSame(100, $properties['width']);
    }

    public function testGetReferenceUrl(): void
    {
        $media = new Media();
        $media->setProviderReference('123456');
        $this->assertEquals('http://www.dailymotion.com/video/123456', $this->getProvider()->getReferenceUrl($media));
    }
}<|MERGE_RESOLUTION|>--- conflicted
+++ resolved
@@ -141,14 +141,10 @@
         $this->assertSame('x9wjql', $media->getProviderReference(), '::getProviderReference() is set');
     }
 
-<<<<<<< HEAD
-    public function testTransformWithUrl(): void
-=======
     /**
      * @dataProvider dataTransformWithUrl
      */
-    public function testTransformWithUrl($url)
->>>>>>> 3905f6db
+    public function testTransformWithUrl(string $url): void
     {
         $response = new Response();
         $response->setContent(file_get_contents(__DIR__.'/../fixtures/valid_dailymotion.txt'));
@@ -161,12 +157,8 @@
         $provider->addFormat('big', ['width' => 200, 'height' => null, 'constraint' => true]);
 
         $media = new Media();
-<<<<<<< HEAD
-        $media->setContext('default');
-        $media->setBinaryContent('http://www.dailymotion.com/video/x9wjql_asdasdasdsa_asdsds');
-=======
+        $media->setContext('default');
         $media->setBinaryContent($url);
->>>>>>> 3905f6db
         $media->setId(1023456);
 
         // pre persist the media
@@ -176,9 +168,6 @@
         $this->assertSame('x9wjql', $media->getProviderReference(), '::getProviderReference() is set');
     }
 
-<<<<<<< HEAD
-    public function testForm(): void
-=======
     public function dataTransformWithUrl()
     {
         return [
@@ -190,8 +179,7 @@
         ];
     }
 
-    public function testForm()
->>>>>>> 3905f6db
+    public function testForm(): void
     {
         $provider = $this->getProvider();
 
