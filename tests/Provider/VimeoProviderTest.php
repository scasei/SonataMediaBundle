--- conflicted
+++ resolved
@@ -167,21 +167,13 @@
     public function getTransformWithUrlMedia()
     {
         $mediaWebsite = new Media();
-<<<<<<< HEAD
         $mediaWebsite->setContext('default');
-        $mediaWebsite->setBinaryContent('http://vimeo.com/012341231');
+        $mediaWebsite->setBinaryContent('https://vimeo.com/012341231');
         $mediaWebsite->setId(1023456);
 
         $mediaPlayer = new Media();
         $mediaPlayer->setContext('default');
-        $mediaPlayer->setBinaryContent('http://player.vimeo.com/video/012341231');
-=======
-        $mediaWebsite->setBinaryContent('https://vimeo.com/012341231');
-        $mediaWebsite->setId(1023456);
-
-        $mediaPlayer = new Media();
         $mediaPlayer->setBinaryContent('https://player.vimeo.com/video/012341231');
->>>>>>> 8ca7f844
         $mediaPlayer->setId(1023456);
 
         return [
