--- conflicted
+++ resolved
@@ -121,14 +121,10 @@
         $provider->buildEditForm($formMapper);
     }
 
-<<<<<<< HEAD
-    public function testThumbnail(): void
-=======
     /**
      * @doesNotPerformAssertions
      */
-    public function testThumbnail()
->>>>>>> ddb1cdfb
+    public function testThumbnail(): void
     {
         $provider = $this->getProvider();
 
@@ -323,14 +319,10 @@
         $setFileContents->invoke($provider, $media);
     }
 
-<<<<<<< HEAD
-    public function testValidate(): void
-=======
     /**
      * @doesNotPerformAssertions
      */
-    public function testValidate()
->>>>>>> ddb1cdfb
+    public function testValidate(): void
     {
         $errorElement = $this->getMockBuilder(ErrorElement::class)
             ->disableOriginalConstructor()
