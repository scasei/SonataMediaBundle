<?php

declare(strict_types=1);

/*
 * This file is part of the Sonata Project package.
 *
 * (c) Thomas Rabaix <thomas.rabaix@sonata-project.org>
 *
 * For the full copyright and license information, please view the LICENSE
 * file that was distributed with this source code.
 */

namespace Sonata\MediaBundle\Tests\Provider;

use Gaufrette\Adapter;
use Gaufrette\File;
use Gaufrette\Filesystem;
use Imagine\Image\Box;
use Imagine\Image\BoxInterface;
use Imagine\Image\ImageInterface;
use Imagine\Image\ImagineInterface;
use Sonata\MediaBundle\CDN\Server;
use Sonata\MediaBundle\Generator\DefaultGenerator;
use Sonata\MediaBundle\Metadata\MetadataBuilderInterface;
use Sonata\MediaBundle\Provider\ImageProvider;
use Sonata\MediaBundle\Resizer\ResizerInterface;
use Sonata\MediaBundle\Tests\Entity\Media;
use Sonata\MediaBundle\Thumbnail\FormatThumbnail;

class ImageProviderTest extends AbstractProviderTest
{
    public function getProvider($allowedExtensions = [], $allowedMimeTypes = [], $box = false)
    {
        $resizer = $this->createMock(ResizerInterface::class);
        $resizer->expects($this->any())->method('resize')->will($this->returnValue(true));
        if ($box) {
            $resizer->expects($this->any())->method('getBox')->will($box);
        }

        $adapter = $this->createMock(Adapter::class);

        $filesystem = $this->getMockBuilder(Filesystem::class)
            ->setMethods(['get'])
            ->setConstructorArgs([$adapter])
            ->getMock();
        $file = $this->getMockBuilder(File::class)
            ->setConstructorArgs(['foo', $filesystem])
            ->getMock();
        $filesystem->expects($this->any())->method('get')->will($this->returnValue($file));

        $cdn = new Server('/uploads/media');

        $generator = new DefaultGenerator();

        $thumbnail = new FormatThumbnail('jpg');

        $size = $this->createMock(BoxInterface::class);
        $size->expects($this->any())->method('getWidth')->will($this->returnValue(100));
        $size->expects($this->any())->method('getHeight')->will($this->returnValue(100));

        $image = $this->createMock(ImageInterface::class);
        $image->expects($this->any())->method('getSize')->will($this->returnValue($size));

        $adapter = $this->createMock(ImagineInterface::class);
        $adapter->expects($this->any())->method('open')->will($this->returnValue($image));

        $metadata = $this->createMock(MetadataBuilderInterface::class);

        $provider = new ImageProvider('image', $filesystem, $cdn, $generator, $thumbnail, $allowedExtensions, $allowedMimeTypes, $adapter, $metadata);
        $provider->setResizer($resizer);

        return $provider;
    }

    public function testProvider(): void
    {
        $provider = $this->getProvider();

        $media = new Media();
        $media->setName('test.png');
        $media->setProviderReference('ASDASDAS.png');
        $media->setId(1023456);
        $media->setContext('default');

        $this->assertSame('default/0011/24/ASDASDAS.png', $provider->getReferenceImage($media));

        $this->assertSame('default/0011/24', $provider->generatePath($media));
        $this->assertSame('/uploads/media/default/0011/24/thumb_1023456_big.png', $provider->generatePublicUrl($media, 'big'));
        $this->assertSame('/uploads/media/default/0011/24/ASDASDAS.png', $provider->generatePublicUrl($media, 'reference'));

        $this->assertSame('default/0011/24/ASDASDAS.png', $provider->generatePrivateUrl($media, 'reference'));
        $this->assertSame('default/0011/24/thumb_1023456_big.png', $provider->generatePrivateUrl($media, 'big'));
    }

<<<<<<< HEAD
    public function testHelperProperies(): void
=======
    public function testHelperOptions()
    {
        $this->expectException(\LogicException::class);

        $provider = $this->getProvider([], [], $this->returnValue(new Box(50, 50)));
        $media = new Media();

        $provider->getHelperProperties($media, 'any_format', ['srcset' => [], 'picture' => []]);
    }

    public function testHelperProperties()
>>>>>>> efa46872
    {
        $adminBox = new Box(100, 100);
        $mediumBox = new Box(500, 250);
        $largeBox = new Box(1000, 500);

        $provider = $this->getProvider(
            [],
            [],
            $this->onConsecutiveCalls(
                $largeBox, // first properties call
                $mediumBox,
                $largeBox,
                $mediumBox, // second call
                $mediumBox,
                $largeBox,
                $adminBox, // Third call
                $largeBox, // Fourth call
                $mediumBox,
                $largeBox,
                $largeBox, // Fifth call
                $mediumBox,
                $largeBox
            ));

        $provider->addFormat('admin', ['width' => 100]);
        $provider->addFormat('default_medium', ['width' => 500]);
        $provider->addFormat('default_large', ['width' => 1000]);

        $media = new Media();
        $media->setName('test.png');
        $media->setProviderReference('ASDASDAS.png');
        $media->setId(10);
        $media->setHeight(500);
        $media->setWidth(1500);
        $media->setContext('default');

        $srcSet = '/uploads/media/default/0001/01/thumb_10_default_medium.png 500w, /uploads/media/default/0001/01/thumb_10_default_large.png 1000w, /uploads/media/default/0001/01/ASDASDAS.png 1500w';

        $properties = $provider->getHelperProperties($media, 'default_large');

        $this->assertInternalType('array', $properties);
        $this->assertSame('test.png', $properties['title']);
        $this->assertSame(1000, $properties['width']);
        $this->assertSame($srcSet, $properties['srcset']);
        $this->assertSame(
            '/uploads/media/default/0001/01/thumb_10_default_large.png',
            $properties['src']
        );
        $this->assertSame('(max-width: 1000px) 100vw, 1000px', $properties['sizes']);

        $properties = $provider->getHelperProperties($media, 'default_large', ['srcset' => ['default_medium']]);
        $this->assertSame($srcSet, $properties['srcset']);
        $this->assertSame(
            '/uploads/media/default/0001/01/thumb_10_default_large.png',
            $properties['src']
        );
        $this->assertSame('(max-width: 500px) 100vw, 500px', $properties['sizes']);

        $properties = $provider->getHelperProperties($media, 'admin', [
            'width' => 150,
        ]);
        $this->assertArrayNotHasKey('sizes', $properties);
        $this->assertArrayNotHasKey('srcset', $properties);

        $this->assertSame(150, $properties['width']);

        $properties = $provider->getHelperProperties($media, 'default_large', ['picture' => ['default_medium', 'default_large'], 'class' => 'some-class']);
        $this->assertArrayHasKey('picture', $properties);
        $this->assertArrayNotHasKey('srcset', $properties);
        $this->assertArrayNotHasKey('sizes', $properties);
        $this->assertArrayHasKey('source', $properties['picture']);
        $this->assertArrayHasKey('img', $properties['picture']);
        $this->assertArrayHasKey('class', $properties['picture']['img']);
        $this->assertArrayHasKey('media', $properties['picture']['source'][0]);
        $this->assertSame('(max-width: 500px)', $properties['picture']['source'][0]['media']);

        $properties = $provider->getHelperProperties($media, 'default_large', ['picture' => ['(max-width: 200px)' => 'default_medium', 'default_large'], 'class' => 'some-class']);
        $this->assertArrayHasKey('picture', $properties);
        $this->assertArrayNotHasKey('srcset', $properties);
        $this->assertArrayNotHasKey('sizes', $properties);
        $this->assertArrayHasKey('source', $properties['picture']);
        $this->assertArrayHasKey('img', $properties['picture']);
        $this->assertArrayHasKey('class', $properties['picture']['img']);
        $this->assertArrayHasKey('media', $properties['picture']['source'][0]);
        $this->assertSame('(max-width: 200px)', $properties['picture']['source'][0]['media']);
    }

    public function testThumbnail(): void
    {
        $provider = $this->getProvider();

        $media = new Media();
        $media->setName('test.png');
        $media->setProviderReference('ASDASDAS.png');
        $media->setId(1023456);
        $media->setContext('default');

        $this->assertTrue($provider->requireThumbnails($media));

        $provider->addFormat('big', ['width' => 200, 'height' => 100, 'constraint' => true]);

        $this->assertNotEmpty($provider->getFormats(), '::getFormats() return an array');

        $provider->generateThumbnails($media);

        $this->assertSame('default/0011/24/thumb_1023456_big.png', $provider->generatePrivateUrl($media, 'big'));
    }

    public function testEvent(): void
    {
        $provider = $this->getProvider();

        $provider->addFormat('big', ['width' => 200, 'height' => 100, 'constraint' => true]);

        $file = new \Symfony\Component\HttpFoundation\File\File(realpath(__DIR__.'/../fixtures/logo.png'));

        $media = new Media();
        $media->setContext('default');
        $media->setBinaryContent($file);
        $media->setId(1023456);

        // pre persist the media
        $provider->transform($media);
        $provider->prePersist($media);

        $this->assertSame('logo.png', $media->getName(), '::getName() return the file name');
        $this->assertNotNull($media->getProviderReference(), '::getProviderReference() is set');

        // post persit the media
        $provider->postPersist($media);

        $provider->postRemove($media);
    }

    public function testTransformFormatNotSupported(): void
    {
        $provider = $this->getProvider();

        $file = new \Symfony\Component\HttpFoundation\File\File(realpath(__DIR__.'/../fixtures/logo.png'));

        $media = new Media();
        $media->setBinaryContent($file);

        $this->assertNull($provider->transform($media));
        $this->assertNull($media->getWidth(), 'Width staid null');
    }

    public function testMetadata()
    {
        $provider = $this->getProvider();

        $this->assertSame('image', $provider->getProviderMetadata()->getTitle());
        $this->assertSame('image.description', $provider->getProviderMetadata()->getDescription());
        $this->assertNotNull($provider->getProviderMetadata()->getImage());
        $this->assertSame('fa fa-picture-o', $provider->getProviderMetadata()->getOption('class'));
        $this->assertSame('SonataMediaBundle', $provider->getProviderMetadata()->getDomain());
    }
}<|MERGE_RESOLUTION|>--- conflicted
+++ resolved
@@ -93,21 +93,7 @@
         $this->assertSame('default/0011/24/thumb_1023456_big.png', $provider->generatePrivateUrl($media, 'big'));
     }
 
-<<<<<<< HEAD
     public function testHelperProperies(): void
-=======
-    public function testHelperOptions()
-    {
-        $this->expectException(\LogicException::class);
-
-        $provider = $this->getProvider([], [], $this->returnValue(new Box(50, 50)));
-        $media = new Media();
-
-        $provider->getHelperProperties($media, 'any_format', ['srcset' => [], 'picture' => []]);
-    }
-
-    public function testHelperProperties()
->>>>>>> efa46872
     {
         $adminBox = new Box(100, 100);
         $mediumBox = new Box(500, 250);
