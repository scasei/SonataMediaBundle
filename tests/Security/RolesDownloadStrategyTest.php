--- conflicted
+++ resolved
@@ -22,11 +22,7 @@
         $media = $this->createMock('Sonata\MediaBundle\Model\MediaInterface');
         $request = $this->createMock('Symfony\Component\HttpFoundation\Request');
         $translator = $this->createMock('Symfony\Component\Translation\TranslatorInterface');
-<<<<<<< HEAD
-        $security = $this->createMock('Symfony\Component\Security\Core\Authorization\AuthorizationCheckerInterface');
-=======
         $security = $this->createMock(AuthorizationCheckerInterface::class);
->>>>>>> 5bd90ec5
 
         $security->expects($this->any())
             ->method('isGranted')
@@ -43,11 +39,7 @@
         $media = $this->createMock('Sonata\MediaBundle\Model\MediaInterface');
         $request = $this->createMock('Symfony\Component\HttpFoundation\Request');
         $translator = $this->createMock('Symfony\Component\Translation\TranslatorInterface');
-<<<<<<< HEAD
-        $security = $this->createMock('Symfony\Component\Security\Core\Authorization\AuthorizationCheckerInterface');
-=======
         $security = $this->createMock(AuthorizationCheckerInterface::class);
->>>>>>> 5bd90ec5
 
         $security->expects($this->any())
             ->method('isGranted')
